from __future__ import print_function, division
import os
import warnings
import numpy
from galpy.util import galpyWarning
from test_streamdf import expected_failure
_TRAVIS= bool(os.getenv('TRAVIS'))
# Print all galpyWarnings always for tests of warnings
warnings.simplefilter("always",galpyWarning)

#Basic sanity checking of the actionAngleIsochrone actions
def test_actionAngleIsochrone_basic_actions():
    from galpy.actionAngle import actionAngleIsochrone
    from galpy.orbit import Orbit
    aAI= actionAngleIsochrone(b=1.2)
    #circular orbit
    R,vR,vT,z,vz= 1.,0.,1.,0.,0. 
    js= aAI(R,vR,vT,z,vz)
    assert numpy.fabs(js[0]) < 10.**-16., 'Circular orbit in the isochrone potential does not have Jr=0'
    assert numpy.fabs(js[2]) < 10.**-16., 'Circular orbit in the isochrone potential does not have Jz=0'
    #Close-to-circular orbit
    R,vR,vT,z,vz= 1.01,0.01,1.,0.01,0.01 
    js= aAI(Orbit([R,vR,vT,z,vz]))
    assert numpy.fabs(js[0]) < 10.**-4., 'Close-to-circular orbit in the isochrone potential does not have small Jr'
    assert numpy.fabs(js[2]) < 10.**-4., 'Close-to-circular orbit in the isochrone potential does not have small Jz'
    #Close-to-circular orbit, called with time
    R,vR,vT,z,vz= 1.01,0.01,1.,0.01,0.01 
    js= aAI(Orbit([R,vR,vT,z,vz]),0.)
    assert numpy.fabs(js[0]) < 10.**-4., 'Close-to-circular orbit in the isochrone potential does not have small Jr'
    assert numpy.fabs(js[2]) < 10.**-4., 'Close-to-circular orbit in the isochrone potential does not have small Jz'
    return None

#Basic sanity checking of the actionAngleIsochrone actions
def test_actionAngleIsochrone_basic_freqs():
    from galpy.potential import IsochronePotential
    from galpy.actionAngle import actionAngleIsochrone
    from galpy.orbit import Orbit
    ip= IsochronePotential(normalize=1.,b=1.2)
    aAI= actionAngleIsochrone(ip=ip)
    #circular orbit
    R,vR,vT,z,vz= 1.,0.,1.,0.,0. 
    jos= aAI.actionsFreqs(R,vR,vT,z,vz)
    assert numpy.fabs((jos[3]-ip.epifreq(1.))/ip.epifreq(1.)) < 10.**-12., 'Circular orbit in the isochrone potential does not have Or=kappa at %g%%' % (100.*numpy.fabs((jos[3]-ip.epifreq(1.))/ip.epifreq(1.)))
    assert numpy.fabs((jos[4]-ip.omegac(1.))/ip.omegac(1.)) < 10.**-12., 'Circular orbit in the isochrone potential does not have Op=Omega at %g%%' % (100.*numpy.fabs((jos[4]-ip.omegac(1.))/ip.omegac(1.)))
    assert numpy.fabs((jos[5]-ip.verticalfreq(1.))/ip.verticalfreq(1.)) < 10.**-12., 'Circular orbit in the isochrone potential does not have Oz=nu at %g%%' % (100.*numpy.fabs((jos[5]-ip.verticalfreq(1.))/ip.verticalfreq(1.)))
    #close-to-circular orbit
    R,vR,vT,z,vz= 1.,0.01,1.01,0.01,0.01 
    jos= aAI.actionsFreqs(Orbit([R,vR,vT,z,vz]))
    assert numpy.fabs((jos[3]-ip.epifreq(1.))/ip.epifreq(1.)) < 10.**-2., 'Close-to-circular orbit in the isochrone potential does not have Or=kappa at %g%%' % (100.*numpy.fabs((jos[3]-ip.epifreq(1.))/ip.epifreq(1.)))
    assert numpy.fabs((jos[4]-ip.omegac(1.))/ip.omegac(1.)) < 10.**-2., 'Close-to-circular orbit in the isochrone potential does not have Op=Omega at %g%%' % (100.*numpy.fabs((jos[4]-ip.omegac(1.))/ip.omegac(1.)))
    assert numpy.fabs((jos[5]-ip.verticalfreq(1.))/ip.verticalfreq(1.)) < 10.**-2., 'Close-to-circular orbit in the isochrone potential does not have Oz=nu at %g%%' % (100.*numpy.fabs((jos[5]-ip.verticalfreq(1.))/ip.verticalfreq(1.)))
    return None

#Test the actions of an actionAngleIsochrone
def test_actionAngleIsochrone_conserved_actions():
    from galpy.potential import IsochronePotential
    from galpy.actionAngle import actionAngleIsochrone
    from galpy.orbit import Orbit
    ip= IsochronePotential(normalize=1.,b=1.2)
    aAI= actionAngleIsochrone(ip=ip)
    obs= Orbit([1.1, 0.3, 1.2, 0.2,0.5])
    from galpy.orbit_src.FullOrbit import ext_loaded
    if not ext_loaded: #odeint is not as accurate as dopr54_c
        check_actionAngle_conserved_actions(aAI,obs,ip,-5.,-5.,-5.)
    else:
        check_actionAngle_conserved_actions(aAI,obs,ip,-8.,-8.,-8.)
    return None

#Test that the angles of an actionAngleIsochrone increase linearly
def test_actionAngleIsochrone_linear_angles():
    from galpy.potential import IsochronePotential
    from galpy.actionAngle import actionAngleIsochrone
    from galpy.orbit import Orbit
    ip= IsochronePotential(normalize=1.,b=1.2)
    aAI= actionAngleIsochrone(ip=ip)
    obs= Orbit([1.1, 0.3, 1.2, 0.2,0.5,2.])
    from galpy.orbit_src.FullOrbit import ext_loaded
    if not ext_loaded: #odeint is not as accurate as dopr54_c
        check_actionAngle_linear_angles(aAI,obs,ip,
                                        -5.,-5.,-5.,
                                        -6.,-6.,-6.,
                                        -5.,-5.,-5.)
    else:
        check_actionAngle_linear_angles(aAI,obs,ip,
                                        -6.,-6.,-6.,
                                        -8.,-8.,-8.,
                                        -8.,-8.,-8.)
    return None

#Basic sanity checking of the actionAngleSpherical actions
def test_actionAngleSpherical_basic_actions():
    from galpy.actionAngle import actionAngleSpherical
    from galpy.orbit import Orbit
    from galpy.potential import LogarithmicHaloPotential
    lp= LogarithmicHaloPotential(normalize=1.,q=1.)
    aAS= actionAngleSpherical(pot=lp)
    #circular orbit
    R,vR,vT,z,vz= 1.,0.,1.,0.,0. 
    js= aAS(Orbit([R,vR,vT]))
    assert numpy.fabs(js[0]) < 10.**-16., 'Circular orbit in the spherical LogarithmicHaloPotential does not have Jr=0'
    assert numpy.fabs(js[2]) < 10.**-16., 'Circular orbit in the spherical LogarithmicHaloPotential does not have Jz=0'
    #Close-to-circular orbit
    R,vR,vT,z,vz= 1.01,0.01,1.,0.01,0.01 
    js= aAS(Orbit([R,vR,vT,z,vz])._orb) #with OrbitTop
    assert numpy.fabs(js[0]) < 10.**-4., 'Close-to-circular orbit in the spherical LogarithmicHaloPotential does not have small Jr'
    assert numpy.fabs(js[2]) < 10.**-4., 'Close-to-circular orbit in the spherical LogarithmicHaloPotential does not have small Jz'
    return None

#Basic sanity checking of the actionAngleSpherical actions
def test_actionAngleSpherical_basic_freqs():
    from galpy.potential import LogarithmicHaloPotential
    from galpy.actionAngle import actionAngleSpherical
    from galpy.orbit import Orbit
    lp= LogarithmicHaloPotential(normalize=1.,q=1.)
    aAS= actionAngleSpherical(pot=[lp])
    #circular orbit
    R,vR,vT,z,vz= 1.,0.,1.,0.,0. 
    jos= aAS.actionsFreqs(R,vR,vT,z,vz)
    assert numpy.fabs((jos[3]-lp.epifreq(1.))/lp.epifreq(1.)) < 10.**-12., 'Circular orbit in the spherical LogarithmicHaloPotential does not have Or=kappa at %g%%' % (100.*numpy.fabs((jos[3]-lp.epifreq(1.))/lp.epifreq(1.)))
    assert numpy.fabs((jos[4]-lp.omegac(1.))/lp.omegac(1.)) < 10.**-12., 'Circular orbit in the spherical LogarithmicHaloPotential does not have Op=Omega at %g%%' % (100.*numpy.fabs((jos[4]-lp.omegac(1.))/lp.omegac(1.)))
    assert numpy.fabs((jos[5]-lp.verticalfreq(1.))/lp.verticalfreq(1.)) < 10.**-12., 'Circular orbit in the spherical LogarithmicHaloPotential does not have Oz=nu at %g%%' % (100.*numpy.fabs((jos[5]-lp.verticalfreq(1.))/lp.verticalfreq(1.)))
    #close-to-circular orbit
    R,vR,vT,z,vz= 1.,0.01,1.01,0.01,0.01 
    jos= aAS.actionsFreqs(Orbit([R,vR,vT,z,vz]))
    assert numpy.fabs((jos[3]-lp.epifreq(1.))/lp.epifreq(1.)) < 10.**-1.9, 'Close-to-circular orbit in the spherical LogarithmicHaloPotential does not have Or=kappa at %g%%' % (100.*numpy.fabs((jos[3]-lp.epifreq(1.))/lp.epifreq(1.)))
    assert numpy.fabs((jos[4]-lp.omegac(1.))/lp.omegac(1.)) < 10.**-1.9, 'Close-to-circular orbit in the spherical LogarithmicHaloPotential does not have Op=Omega at %g%%' % (100.*numpy.fabs((jos[4]-lp.omegac(1.))/lp.omegac(1.)))
    assert numpy.fabs((jos[5]-lp.verticalfreq(1.))/lp.verticalfreq(1.)) < 10.**-1.9, 'Close-to-circular orbit in the spherical LogarithmicHaloPotential does not have Oz=nu at %g%%' % (100.*numpy.fabs((jos[5]-lp.verticalfreq(1.))/lp.verticalfreq(1.)))

#Basic sanity checking of the actionAngleSpherical actions
def test_actionAngleSpherical_basic_freqsAngles():
    from galpy.potential import LogarithmicHaloPotential
    from galpy.actionAngle import actionAngleSpherical
    from galpy.orbit import Orbit
    lp= LogarithmicHaloPotential(normalize=1.,q=1.)
    aAS= actionAngleSpherical(pot=lp)
    #v. close-to-circular orbit using actionsFreqsAngles
    R,vR,vT,z,vz= 1.,10.**-8.,1.,10.**-8.,0.
    jos= aAS.actionsFreqsAngles(R,vR,vT,z,vz,0.)
    assert numpy.fabs((jos[3]-lp.epifreq(1.))/lp.epifreq(1.)) < 10.**-1.9, 'Close-to-circular orbit in the spherical LogarithmicHaloPotential does not have Or=kappa at %g%%' % (100.*numpy.fabs((jos[3]-lp.epifreq(1.))/lp.epifreq(1.)))
    assert numpy.fabs((jos[4]-lp.omegac(1.))/lp.omegac(1.)) < 10.**-1.9, 'Close-to-circular orbit in the spherical LogarithmicHaloPotential does not have Op=Omega at %g%%' % (100.*numpy.fabs((jos[4]-lp.omegac(1.))/lp.omegac(1.)))
    assert numpy.fabs((jos[5]-lp.verticalfreq(1.))/lp.verticalfreq(1.)) < 10.**-1.9, 'Close-to-circular orbit in the spherical LogarithmicHaloPotential does not have Oz=nu at %g%%' % (100.*numpy.fabs((jos[5]-lp.verticalfreq(1.))/lp.verticalfreq(1.)))
    return None

#Test the actions of an actionAngleSpherical
def test_actionAngleSpherical_conserved_actions():
    from galpy import potential
    from galpy.actionAngle import actionAngleSpherical
    from galpy.orbit import Orbit
    lp= potential.LogarithmicHaloPotential(normalize=1.,q=1.)
    aAS= actionAngleSpherical(pot=lp)
    obs= Orbit([1.1, 0.3, 1.2, 0.2,0.5])
    from galpy.orbit_src.FullOrbit import ext_loaded
    if not ext_loaded: #odeint is not as accurate as dopr54_c
        check_actionAngle_conserved_actions(aAS,obs,lp,-5.,-5.,-5.,ntimes=101)
    else:
        check_actionAngle_conserved_actions(aAS,obs,lp,-8.,-8.,-8.,ntimes=101)
    return None

#Test the actions of an actionAngleSpherical
def test_actionAngleSpherical_conserved_actions_fixed_quad():
    from galpy.potential import LogarithmicHaloPotential
    from galpy.actionAngle import actionAngleSpherical
    from galpy.orbit import Orbit
    lp= LogarithmicHaloPotential(normalize=1.,q=1.)
    aAS= actionAngleSpherical(pot=lp)
    obs= Orbit([1.1, 0.3, 1.2, 0.2,0.5])
    from galpy.orbit_src.FullOrbit import ext_loaded
    if not ext_loaded: #odeint is not as accurate as dopr54_c
        check_actionAngle_conserved_actions(aAS,obs,lp,-5.,-5.,-5.,ntimes=101,
                                            fixed_quad=True)
    else:
        check_actionAngle_conserved_actions(aAS,obs,lp,-8.,-8.,-8.,ntimes=101,
                                            fixed_quad=True)
    return None

#Test that the angles of an actionAngleIsochrone increase linearly
def test_actionAngleSpherical_linear_angles():
    from galpy.potential import LogarithmicHaloPotential
    from galpy.actionAngle import actionAngleSpherical
    from galpy.orbit import Orbit
    lp= LogarithmicHaloPotential(normalize=1.,q=1.)
    aAS= actionAngleSpherical(pot=lp)
    obs= Orbit([1.1, 0.3, 1.2, 0.2,0.5,2.])
    from galpy.orbit_src.FullOrbit import ext_loaded
    if not ext_loaded: #odeint is not as accurate as dopr54_c
        check_actionAngle_linear_angles(aAS,obs,lp,
                                        -4.,-4.,-4.,
                                        -4.,-4.,-4.,
                                        -4.,-4.,-4.,
                                        ntimes=501) #need fine sampling for de-period
    else:
        check_actionAngle_linear_angles(aAS,obs,lp,
                                        -6.,-6.,-6.,
                                        -8.,-8.,-8.,
                                        -8.,-8.,-8.,
                                        ntimes=501) #need fine sampling for de-period
    return None
  
#Test that the angles of an actionAngleIsochrone increase linearly
def test_actionAngleSpherical_linear_angles_fixed_quad():
    from galpy.potential import LogarithmicHaloPotential
    from galpy.actionAngle import actionAngleSpherical
    from galpy.orbit import Orbit
    lp= LogarithmicHaloPotential(normalize=1.,q=1.)
    aAS= actionAngleSpherical(pot=lp)
    obs= Orbit([1.1, 0.3, 1.2, 0.2,0.5,2.])
    from galpy.orbit_src.FullOrbit import ext_loaded
    if not ext_loaded: #odeint is not as accurate as dopr54_c
        check_actionAngle_linear_angles(aAS,obs,lp,
                                        -4.,-4.,-4.,
                                        -4.,-4.,-4.,
                                        -4.,-4.,-4.,
                                        ntimes=501, #need fine sampling for de-period
                                        fixed_quad=True)
    else:
        check_actionAngle_linear_angles(aAS,obs,lp,
                                        -6.,-6.,-6.,
                                        -8.,-8.,-8.,
                                        -8.,-8.,-8.,
                                        ntimes=501, #need fine sampling for de-period
                                        fixed_quad=True)
    return None
  
#Test the actionAngleSpherical against an isochrone potential: actions
def test_actionAngleSpherical_otherIsochrone_actions():
    from galpy.potential import IsochronePotential
    from galpy.actionAngle import actionAngleSpherical, \
        actionAngleIsochrone
    ip= IsochronePotential(normalize=1.,b=1.2)
    aAI= actionAngleIsochrone(ip=ip)
    aAS= actionAngleSpherical(pot=ip)
    R,vR,vT,z,vz,phi= 1.1, 0.3, 1.2, 0.2,0.5,2.
    ji= aAI(R,vR,vT,z,vz,phi)
    jia= aAS(R,vR,vT,z,vz,phi)
    djr= numpy.fabs((ji[0]-jia[0])/ji[0])
    dlz= numpy.fabs((ji[1]-jia[1])/ji[1])
    djz= numpy.fabs((ji[2]-jia[2])/ji[2])
    assert djr < 10.**-10., 'actionAngleSpherical applied to isochrone potential fails for Jr at %g%%' % (djr*100.)
    #Lz and Jz are easy, because ip is a spherical potential
    assert dlz < 10.**-10., 'actionAngleSpherical applied to isochrone potential fails for Lz at %g%%' % (dlz*100.)
    assert djz < 10.**-10., 'actionAngleSpherical applied to isochrone potential fails for Jz at %g%%' % (djz*100.)
    return None

#Test the actionAngleSpherical against an isochrone potential: frequencies
def test_actionAngleSpherical_otherIsochrone_freqs():   
    from galpy.potential import IsochronePotential
    from galpy.actionAngle import actionAngleSpherical, \
        actionAngleIsochrone
    ip= IsochronePotential(normalize=1.,b=1.2)
    aAI= actionAngleIsochrone(ip=ip)
    aAS= actionAngleSpherical(pot=ip)
    R,vR,vT,z,vz,phi= 1.1, 0.3, 1.2, 0.2,0.5,2.
    jiO= aAI.actionsFreqs(R,vR,vT,z,vz,phi)
    jiaO= aAS.actionsFreqs(R,vR,vT,z,vz,phi)
    dOr= numpy.fabs((jiO[3]-jiaO[3])/jiO[3])
    dOp= numpy.fabs((jiO[4]-jiaO[4])/jiO[4])
    dOz= numpy.fabs((jiO[5]-jiaO[5])/jiO[5])
    assert dOr < 10.**-6., 'actionAngleSpherical applied to isochrone potential fails for Or at %g%%' % (dOr*100.)
    assert dOp < 10.**-6., 'actionAngleSpherical applied to isochrone potential fails for Op at %g%%' % (dOp*100.)
    assert dOz < 10.**-6., 'actionAngleSpherical applied to isochrone potential fails for Oz at %g%%' % (dOz*100.)
    return None

#Test the actionAngleSpherical against an isochrone potential: frequencies
def test_actionAngleSpherical_otherIsochrone_freqs_fixed_quad():   
    from galpy.potential import IsochronePotential
    from galpy.actionAngle import actionAngleSpherical, \
        actionAngleIsochrone
    from galpy.orbit import Orbit
    ip= IsochronePotential(normalize=1.,b=1.2)
    aAI= actionAngleIsochrone(ip=ip)
    aAS= actionAngleSpherical(pot=ip)
    R,vR,vT,z,vz,phi= 1.1, 0.3, 1.2, 0.2,0.5,2.
    jiO= aAI.actionsFreqs(R,vR,vT,z,vz,phi)
    jiaO= aAS.actionsFreqs(Orbit([R,vR,vT,z,vz,phi]),fixed_quad=True)
    dOr= numpy.fabs((jiO[3]-jiaO[3])/jiO[3])
    dOp= numpy.fabs((jiO[4]-jiaO[4])/jiO[4])
    dOz= numpy.fabs((jiO[5]-jiaO[5])/jiO[5])
    assert dOr < 10.**-6., 'actionAngleSpherical applied to isochrone potential fails for Or at %g%%' % (dOr*100.)
    assert dOp < 10.**-6., 'actionAngleSpherical applied to isochrone potential fails for Op at %g%%' % (dOp*100.)
    assert dOz < 10.**-6., 'actionAngleSpherical applied to isochrone potential fails for Oz at %g%%' % (dOz*100.)
    return None

#Test the actionAngleSpherical against an isochrone potential: angles
def test_actionAngleSpherical_otherIsochrone_angles():   
    from galpy.potential import IsochronePotential
    from galpy.actionAngle import actionAngleSpherical, \
        actionAngleIsochrone
    ip= IsochronePotential(normalize=1.,b=1.2)
    aAI= actionAngleIsochrone(ip=ip)
    aAS= actionAngleSpherical(pot=ip,b=0.8)
    R,vR,vT,z,vz,phi= 1.1, 0.3, 1.2, 0.2,0.5,2.
    jiO= aAI.actionsFreqsAngles(R,vR,vT,z,vz,phi)
    jiaO= aAS.actionsFreqsAngles(R,vR,vT,z,vz,phi)
    dar= numpy.fabs((jiO[6]-jiaO[6])/jiO[6])
    dap= numpy.fabs((jiO[7]-jiaO[7])/jiO[7])
    daz= numpy.fabs((jiO[8]-jiaO[8])/jiO[8])
    assert dar < 10.**-6., 'actionAngleSpherical applied to isochrone potential fails for ar at %g%%' % (dar*100.)
    assert dap < 10.**-6., 'actionAngleSpherical applied to isochrone potential fails for ap at %g%%' % (dap*100.)
    assert daz < 10.**-6., 'actionAngleSpherical applied to isochrone potential fails for az at %g%%' % (daz*100.)
    return None

#Basic sanity checking of the actionAngleAdiabatic actions
def test_actionAngleAdiabatic_basic_actions():
    from galpy.actionAngle import actionAngleAdiabatic
    from galpy.orbit import Orbit
    from galpy.potential import MWPotential
    aAA= actionAngleAdiabatic(pot=MWPotential,gamma=1.)
    #circular orbit
    R,vR,vT,phi= 1.,0.,1.,2. 
    js= aAA(Orbit([R,vR,vT,phi]))
    assert numpy.fabs(js[0]) < 10.**-16., 'Circular orbit in the MWPotential does not have Jr=0'
    assert numpy.fabs(js[2]) < 10.**-16., 'Circular orbit in the MWPotential does not have Jz=0'
    #Close-to-circular orbit
    R,vR,vT,z,vz= 1.01,0.01,1.,0.01,0.01 
    js= aAA(Orbit([R,vR,vT,z,vz]))
    assert numpy.fabs(js[0]) < 10.**-4., 'Close-to-circular orbit in the MWPotential does not have small Jr'
    assert numpy.fabs(js[2]) < 10.**-3., 'Close-to-circular orbit in the MWPotentialspherical LogarithmicHalo does not have small Jz'
    #Another close-to-circular orbit
    R,vR,vT,z,vz= 1.0,0.0,0.99,0.0,0.0
    js= aAA(Orbit([R,vR,vT,z,vz]))
    assert numpy.fabs(js[0]) < 10.**-4., 'Close-to-circular orbit in the MWPotential does not have small Jr'
    assert numpy.fabs(js[2]) < 10.**-3., 'Close-to-circular orbit in the MWPotentialspherical LogarithmicHalo does not have small Jz'
    #Another close-to-circular orbit
    R,vR,vT,z,vz= 1.0,0.0,1.01,0.0,0.0
    js= aAA(Orbit([R,vR,vT,z,vz]))
    assert numpy.fabs(js[0]) < 10.**-4., 'Close-to-circular orbit in the MWPotential does not have small Jr'
    assert numpy.fabs(js[2]) < 10.**-3., 'Close-to-circular orbit in the MWPotentialspherical LogarithmicHalo does not have small Jz'
    return None

#Basic sanity checking of the actionAngleAdiabatic actions
def test_actionAngleAdiabatic_basic_actions_gamma0():
    from galpy.actionAngle import actionAngleAdiabatic
    from galpy.orbit import Orbit
    from galpy.potential import MWPotential
    aAA= actionAngleAdiabatic(pot=MWPotential,gamma=0.)
    #circular orbit
    R,vR,vT,phi= 1.,0.,1.,2. 
    js= aAA(Orbit([R,vR,vT,phi]))
    assert numpy.fabs(js[0]) < 10.**-16., 'Circular orbit in the MWPotential does not have Jr=0'
    assert numpy.fabs(js[2]) < 10.**-16., 'Circular orbit in the MWPotential does not have Jz=0'
    #Close-to-circular orbit
    R,vR,vT,z,vz= 1.01,0.01,1.,0.01,0.01 
    js= aAA(Orbit([R,vR,vT,z,vz]))
    assert numpy.fabs(js[0]) < 10.**-4., 'Close-to-circular orbit in the MWPotential does not have small Jr'
    assert numpy.fabs(js[2]) < 10.**-3., 'Close-to-circular orbit in the MWPotentialspherical LogarithmicHalo does not have small Jz'
    #Another close-to-circular orbit
    R,vR,vT,z,vz= 1.0,0.0,0.99,0.0,0.0
    js= aAA(Orbit([R,vR,vT,z,vz]))
    assert numpy.fabs(js[0]) < 10.**-4., 'Close-to-circular orbit in the MWPotential does not have small Jr'
    assert numpy.fabs(js[2]) < 10.**-3., 'Close-to-circular orbit in the MWPotentialspherical LogarithmicHalo does not have small Jz'
    #Another close-to-circular orbit
    R,vR,vT,z,vz= 1.0,0.0,1.01,0.0,0.0
    js= aAA(Orbit([R,vR,vT,z,vz]))
    assert numpy.fabs(js[0]) < 10.**-4., 'Close-to-circular orbit in the MWPotential does not have small Jr'
    assert numpy.fabs(js[2]) < 10.**-3., 'Close-to-circular orbit in the MWPotentialspherical LogarithmicHalo does not have small Jz'
    return None

#Basic sanity checking of the actionAngleAdiabatic actions
def test_actionAngleAdiabatic_basic_actions_c():
    from galpy.actionAngle import actionAngleAdiabatic
    from galpy.orbit import Orbit
    from galpy.potential import MWPotential
    aAA= actionAngleAdiabatic(pot=MWPotential,c=True)
    #circular orbit
    R,vR,vT,z,vz= 1.,0.,1.,0.,0. 
    js= aAA(R,vR,vT,z,vz)
    assert numpy.fabs(js[0]) < 10.**-16., 'Circular orbit in the MWPotential does not have Jr=0'
    assert numpy.fabs(js[2]) < 10.**-16., 'Circular orbit in the MWPotential does not have Jz=0'
    #Close-to-circular orbit
    R,vR,vT,z,vz= 1.01,0.01,1.,0.01,0.01 
    js= aAA(Orbit([R,vR,vT,z,vz]))
    assert numpy.fabs(js[0]) < 10.**-4., 'Close-to-circular orbit in the MWPotential does not have small Jr'
    assert numpy.fabs(js[2]) < 10.**-3., 'Close-to-circular orbit in the MWPotentialspherical LogarithmicHalo does not have small Jz'

#Basic sanity checking of the actionAngleAdiabatic actions
def test_actionAngleAdiabatic_unboundz_actions_c():
    from galpy.actionAngle import actionAngleAdiabatic
    from galpy.potential import MWPotential
    aAA= actionAngleAdiabatic(pot=MWPotential,c=True,gamma=0.)
    #Unbound in z, so jz should be very large
    R,vR,vT,z,vz= 1.,0.,1.,0., 10.
    js= aAA(R,vR,vT,z,vz)
    assert js[2] > 1000., 'Unbound orbit in z in the MWPotential does not have large Jz'
    return None

#Basic sanity checking of the actionAngleAdiabatic actions
def test_actionAngleAdiabatic_zerolz_actions_c():
    from galpy.actionAngle import actionAngleAdiabatic
    from galpy.potential import MWPotential
    aAA= actionAngleAdiabatic(pot=MWPotential,c=True,gamma=0.)
    #Zero angular momentum, so rperi=0, but should have finite jr
    R,vR,vT,z,vz= 1.,0.,0.,0., 0.
    js= aAA(R,vR,vT,z,vz)
    R,vR,vT,z,vz= 1.,0.,0.0000001,0., 0.
    js2= aAA(R,vR,vT,z,vz)
    assert numpy.fabs(js[0]-js2[0]) < 10.**-6., 'Orbit with zero angular momentum does not have the correct Jr'
    #Zero angular momentum, so rperi=0, but should have finite jr
    R,vR,vT,z,vz= 1.,-0.5,0.,0., 0.
    js= aAA(R,vR,vT,z,vz)
    R,vR,vT,z,vz= 1.,-0.5,0.0000001,0., 0.
    js2= aAA(R,vR,vT,z,vz)
    assert numpy.fabs(js[0]-js2[0]) < 10.**-6., 'Orbit with zero angular momentum does not have the correct Jr'
    return None

#Test the actions of an actionAngleAdiabatic
def test_actionAngleAdiabatic_conserved_actions():
    from galpy.potential import MWPotential
    from galpy.actionAngle import actionAngleAdiabatic
    from galpy.orbit import Orbit
    aAA= actionAngleAdiabatic(pot=MWPotential,c=False)
    obs= Orbit([1.05, 0.02, 1.05, 0.03,0.])
    check_actionAngle_conserved_actions(aAA,obs,MWPotential,
                                        -1.2,-8.,-1.7,ntimes=101)
    return None

#Test the actions of an actionAngleAdiabatic
def test_actionAngleAdiabatic_conserved_actions_c():
    from galpy.potential import MWPotential
    from galpy.actionAngle import actionAngleAdiabatic
    from galpy.orbit import Orbit
    obs= Orbit([1.05, 0.02, 1.05, 0.03,0.])
    aAA= actionAngleAdiabatic(pot=MWPotential,c=True)
    check_actionAngle_conserved_actions(aAA,obs,MWPotential,
                                        -1.4,-8.,-1.7,ntimes=101)
    return None

#Test the actions of an actionAngleAdiabatic, single pot
def test_actionAngleAdiabatic_conserved_actions_singlepot():
    from galpy.potential import MiyamotoNagaiPotential
    from galpy.actionAngle import actionAngleAdiabatic
    from galpy.orbit import Orbit
    mp= MiyamotoNagaiPotential(normalize=1.)
    obs= Orbit([1.05, 0.02, 1.05, 0.03,0.,2.])
    aAA= actionAngleAdiabatic(pot=mp,c=False)
    check_actionAngle_conserved_actions(aAA,obs,mp,
                                        -1.5,-8.,-2.,ntimes=101,
                                        inclphi=True)
    return None

#Test the actions of an actionAngleAdiabatic, single pot, C
def test_actionAngleAdiabatic_conserved_actions_singlepot_c():
    from galpy.potential import MiyamotoNagaiPotential
    from galpy.actionAngle import actionAngleAdiabatic
    from galpy.orbit import Orbit
    mp= MiyamotoNagaiPotential(normalize=1.)
    obs= Orbit([1.05, 0.02, 1.05, 0.03,0.,2.])
    aAA= actionAngleAdiabatic(pot=mp,c=True)
    check_actionAngle_conserved_actions(aAA,obs,mp,
                                        -1.5,-8.,-2.,ntimes=101,
                                        inclphi=True)
    return None

#Test the actions of an actionAngleAdiabatic, interpolated pot
def test_actionAngleAdiabatic_conserved_actions_interppot_c():
    from galpy.potential import MWPotential, interpRZPotential
    from galpy.actionAngle import actionAngleAdiabatic
    from galpy.orbit import Orbit
    ip= interpRZPotential(RZPot=MWPotential,
                          rgrid=(numpy.log(0.01),numpy.log(20.),101),
                          zgrid=(0.,1.,101),logR=True,use_c=True,enable_c=True,
                          interpPot=True,interpRforce=True,interpzforce=True)
    obs= Orbit([1.05, 0.02, 1.05, 0.03,0.,2.])
    aAA= actionAngleAdiabatic(pot=ip,c=True)
    check_actionAngle_conserved_actions(aAA,obs,ip,
                                        -1.4,-8.,-1.7,ntimes=101)
    return None

#Test the actionAngleAdiabatic against an isochrone potential: actions
def test_actionAngleAdiabatic_Isochrone_actions():
    from galpy.potential import IsochronePotential
    from galpy.actionAngle import actionAngleAdiabatic, \
        actionAngleIsochrone
    ip= IsochronePotential(normalize=1.,b=1.2)
    aAI= actionAngleIsochrone(ip=ip)
    aAA= actionAngleAdiabatic(pot=ip,c=True)
    R,vR,vT,z,vz,phi= 1.01, 0.05, 1.05, 0.05,0.,2.
    ji= aAI(R,vR,vT,z,vz,phi)
    jia= aAA(R,vR,vT,z,vz,phi)
    djr= numpy.fabs((ji[0]-jia[0])/ji[0])
    dlz= numpy.fabs((ji[1]-jia[1])/ji[1])
    djz= numpy.fabs((ji[2]-jia[2])/ji[2])
    assert djr < 10.**-1.2, 'actionAngleAdiabatic applied to isochrone potential fails for Jr at %f%%' % (djr*100.)
    #Lz and Jz are easy, because ip is a spherical potential
    assert dlz < 10.**-10., 'actionAngleAdiabatic applied to isochrone potential fails for Lz at %f%%' % (dlz*100.)
    assert djz < 10.**-1.2, 'actionAngleAdiabatic applied to isochrone potential fails for Jz at %f%%' % (djz*100.)
    return None

#Basic sanity checking of the actionAngleAdiabatic actions (incl. conserved, bc takes a lot of time)
def test_actionAngleAdiabaticGrid_basicAndConserved_actions():
    from galpy.actionAngle import actionAngleAdiabaticGrid
    from galpy.orbit import Orbit
    from galpy.potential import MWPotential
    aAA= actionAngleAdiabaticGrid(pot=MWPotential,gamma=1.,c=False)
    #circular orbit
    R,vR,vT,z,vz= 1.,0.,1.,0.,0. 
    js= aAA(R,vR,vT,z,vz,0.)
    assert numpy.fabs(js[0]) < 10.**-16., 'Circular orbit in the MWPotential does not have Jr=0'
    assert numpy.fabs(aAA.Jz(R,vR,vT,z,vz,0.)) < 10.**-16., 'Circular orbit in the MWPotential does not have Jz=0'
    #setup w/ multi
    aAA= actionAngleAdiabaticGrid(pot=MWPotential,gamma=1.,c=False,numcores=2)
    #Close-to-circular orbit
    R,vR,vT,z,vz= 1.01,0.01,1.,0.01,0.01 
    js= aAA(Orbit([R,vR,vT,z,vz]))
    assert numpy.fabs(js[0]) < 10.**-4., 'Close-to-circular orbit in the MWPotential does not have small Jr'
    assert numpy.fabs(js[2]) < 10.**-3., 'Close-to-circular orbit in the MWPotentialspherical LogarithmicHalo does not have small Jz'
    #Check that actions are conserved along the orbit
    obs= Orbit([1.05, 0.02, 1.05, 0.03,0.])
    check_actionAngle_conserved_actions(aAA,obs,MWPotential,
                                        -1.2,-8.,-1.7,ntimes=101)
    return None

#Basic sanity checking of the actionAngleAdiabatic actions
def test_actionAngleAdiabaticGrid_basic_actions_c():
    from galpy.actionAngle import actionAngleAdiabaticGrid
    from galpy.orbit import Orbit
    from galpy.potential import MWPotential
    aAA= actionAngleAdiabaticGrid(pot=MWPotential,c=True)
    #circular orbit
    R,vR,vT,z,vz= 1.,0.,1.,0.,0. 
    js= aAA(R,vR,vT,z,vz)
    assert numpy.fabs(js[0]) < 10.**-16., 'Circular orbit in the MWPotential does not have Jr=0'
    assert numpy.fabs(js[2]) < 10.**-16., 'Circular orbit in the MWPotential does not have Jz=0'
    #Close-to-circular orbit
    R,vR,vT,z,vz= 1.01,0.01,1.,0.01,0.01 
    js= aAA(Orbit([R,vR,vT,z,vz]))
    assert numpy.fabs(js[0]) < 10.**-4., 'Close-to-circular orbit in the MWPotential does not have small Jr'
    assert numpy.fabs(js[2]) < 10.**-3., 'Close-to-circular orbit in the MWPotentialspherical LogarithmicHalo does not have small Jz'

#actionAngleAdiabaticGrid actions outside the grid
def test_actionAngleAdiabaticGrid_outsidegrid_c():
    from galpy.actionAngle import actionAngleAdiabaticGrid, \
        actionAngleAdiabatic
    from galpy.potential import MWPotential
    aA= actionAngleAdiabatic(pot=MWPotential,c=True)
    aAA= actionAngleAdiabaticGrid(pot=MWPotential,c=True,Rmax=2.,zmax=0.2)
    R,vR,vT,z,vz,phi= 3.,0.1,1.,0.1,0.1,2.
    js= aA(R,vR,vT,z,vz,phi)
    jsa= aAA(R,vR,vT,z,vz,phi)
    assert numpy.fabs(js[0]-jsa[0]) < 10.**-8., 'actionAngleAdiabaticGrid evaluation outside of the grid fails'
    assert numpy.fabs(js[2]-jsa[2]) < 10.**-8., 'actionAngleAdiabaticGrid evaluation outside of the grid fails'
    assert numpy.fabs(js[2]-aAA.Jz(R,vR,vT,z,vz,phi)) < 10.**-8., 'actionAngleAdiabaticGrid evaluation outside of the grid fails'
    #Also for array
    s= numpy.ones(2)
    js= aA(R,vR,vT,z,vz,phi)
    jsa= aAA(R*s,vR*s,vT*s,z*s,vz*s,phi*s)
    assert numpy.all(numpy.fabs(js[0]-jsa[0]) < 10.**-8.), 'actionAngleAdiabaticGrid evaluation outside of the grid fails'
    assert numpy.all(numpy.fabs(js[2]-jsa[2]) < 10.**-8.), 'actionAngleAdiabaticGrid evaluation outside of the grid fails'
    return None

#Test the actions of an actionAngleAdiabatic
def test_actionAngleAdiabaticGrid_conserved_actions_c():
    from galpy.potential import MWPotential
    from galpy.actionAngle import actionAngleAdiabaticGrid
    from galpy.orbit import Orbit
    obs= Orbit([1.05, 0.02, 1.05, 0.03,0.])
    aAA= actionAngleAdiabaticGrid(pot=MWPotential,c=True)
    check_actionAngle_conserved_actions(aAA,obs,MWPotential,
                                        -1.4,-8.,-1.7,ntimes=101)
    return None

#Test the actionAngleAdiabatic against an isochrone potential: actions
def test_actionAngleAdiabaticGrid_Isochrone_actions():
    from galpy.potential import IsochronePotential
    from galpy.actionAngle import actionAngleAdiabaticGrid, \
        actionAngleIsochrone
    ip= IsochronePotential(normalize=1.,b=1.2)
    aAI= actionAngleIsochrone(ip=ip)
    aAA= actionAngleAdiabaticGrid(pot=ip,c=True)
    R,vR,vT,z,vz,phi= 1.01, 0.05, 1.05, 0.05,0.,2.
    ji= aAI(R,vR,vT,z,vz,phi)
    jia= aAA(R,vR,vT,z,vz,phi)
    djr= numpy.fabs((ji[0]-jia[0])/ji[0])
    dlz= numpy.fabs((ji[1]-jia[1])/ji[1])
    djz= numpy.fabs((ji[2]-jia[2])/ji[2])
    assert djr < 10.**-1.2, 'actionAngleAdiabatic applied to isochrone potential fails for Jr at %f%%' % (djr*100.)
    #Lz and Jz are easy, because ip is a spherical potential
    assert dlz < 10.**-10., 'actionAngleAdiabatic applied to isochrone potential fails for Lz at %f%%' % (dlz*100.)
    assert djz < 10.**-1.2, 'actionAngleAdiabatic applied to isochrone potential fails for Jz at %f%%' % (djz*100.)
    return None

#Basic sanity checking of the actionAngleStaeckel actions
def test_actionAngleStaeckel_basic_actions():
    from galpy.actionAngle import actionAngleStaeckel
    from galpy.orbit import Orbit
    from galpy.potential import MWPotential
    aAS= actionAngleStaeckel(pot=MWPotential,delta=0.71,c=False)
    #circular orbit
    R,vR,vT,z,vz= 1.,0.,1.,0.,0. 
    js= aAS(R,vR,vT,z,vz)
    assert numpy.fabs(js[0][0]) < 10.**-16., 'Circular orbit in the MWPotential does not have Jr=0'
    assert numpy.fabs(js[2][0]) < 10.**-16., 'Circular orbit in the MWPotential does not have Jz=0'
    #Close-to-circular orbit
    R,vR,vT,z,vz= 1.01,0.01,1.,0.01,0.01
    js= aAS(Orbit([R,vR,vT,z,vz]))
    assert numpy.fabs(js[0]) < 10.**-4., 'Close-to-circular orbit in the MWPotential does not have small Jr'
    assert numpy.fabs(js[2]) < 2.*10.**-4., 'Close-to-circular orbit in the MWPotential does not have small Jz'
    #Another close-to-circular orbit
    R,vR,vT,z,vz= 1.0,0.0,0.99,0.0,0.0
    js= aAS(Orbit([R,vR,vT,z,vz]))
    assert numpy.fabs(js[0]) < 10.**-4., 'Close-to-circular orbit in the MWPotential does not have small Jr'
    assert numpy.fabs(js[2]) < 2.*10.**-4., 'Close-to-circular orbit in the MWPotential does not have small Jz'
    #Another close-to-circular orbit
    R,vR,vT,z,vz= 1.0,0.0,1.,0.01,0.0
    js= aAS(Orbit([R,vR,vT,z,vz]))
    assert numpy.fabs(js[0]) < 10.**-4., 'Close-to-circular orbit in the MWPotential does not have small Jr'
    assert numpy.fabs(js[2]) < 2.*10.**-4., 'Close-to-circular orbit in the MWPotential does not have small Jz'
    return None

#Basic sanity checking of the actionAngleStaeckel actions
def test_actionAngleStaeckel_basic_actions_u0():
    from galpy.actionAngle import actionAngleStaeckel
    from galpy.orbit import Orbit
    from galpy.potential import MWPotential
    aAS= actionAngleStaeckel(pot=MWPotential,delta=0.71,c=False,useu0=True)
    #circular orbit
    R,vR,vT,z,vz= 1.,0.,1.,0.,0. 
    js= aAS(R,vR,vT,z,vz)
    assert numpy.fabs(js[0][0]) < 10.**-16., 'Circular orbit in the MWPotential does not have Jr=0'
    assert numpy.fabs(js[2][0]) < 10.**-16., 'Circular orbit in the MWPotential does not have Jz=0'
    #Close-to-circular orbit
    R,vR,vT,z,vz= 1.01,0.01,1.,0.01,0.01 
    js= aAS(Orbit([R,vR,vT,z,vz]))
    assert numpy.fabs(js[0]) < 10.**-4., 'Close-to-circular orbit in the MWPotential does not have small Jr'
    assert numpy.fabs(js[2]) < 2.*10.**-4., 'Close-to-circular orbit in the MWPotential does not have small Jz'
    return None

#Basic sanity checking of the actionAngleStaeckel actions
def test_actionAngleStaeckel_basic_actions_u0_c():
    from galpy.actionAngle import actionAngleStaeckel
    from galpy.orbit import Orbit
    from galpy.potential import MWPotential
    aAS= actionAngleStaeckel(pot=MWPotential,delta=0.71,c=True,useu0=True)
    #circular orbit
    R,vR,vT,z,vz= 1.,0.,1.,0.,0. 
    js= aAS(R,vR,vT,z,vz)
    assert numpy.fabs(js[0][0]) < 10.**-16., 'Circular orbit in the MWPotential does not have Jr=0'
    assert numpy.fabs(js[2][0]) < 10.**-16., 'Circular orbit in the MWPotential does not have Jz=0'
    #Close-to-circular orbit
    R,vR,vT,z,vz= 1.01,0.01,1.,0.01,0.01 
    js= aAS(Orbit([R,vR,vT,z,vz]),u0=1.15)
    assert numpy.fabs(js[0]) < 10.**-4., 'Close-to-circular orbit in the MWPotential does not have small Jr'
    assert numpy.fabs(js[2]) < 2.*10.**-4., 'Close-to-circular orbit in the MWPotential does not have small Jz'
    return None

#Basic sanity checking of the actionAngleStaeckel actions, w/ u0, and interppot
def test_actionAngleStaeckel_basic_actions_u0_interppot_c():
    from galpy.actionAngle import actionAngleStaeckel
    from galpy.orbit import Orbit
    from galpy.potential import MWPotential, interpRZPotential
    ip= interpRZPotential(RZPot=MWPotential,
                          rgrid=(numpy.log(0.01),numpy.log(20.),101),
                          zgrid=(0.,1.,101),logR=True,use_c=True,enable_c=True,
                          interpPot=True)
    aAS= actionAngleStaeckel(pot=ip,delta=0.71,c=True,useu0=True)
    #circular orbit
    R,vR,vT,z,vz= 1.,0.,1.,0.,0. 
    js= aAS(R,vR,vT,z,vz)
    assert numpy.fabs(js[0][0]) < 10.**-16., 'Circular orbit in the MWPotential does not have Jr=0'
    assert numpy.fabs(js[2][0]) < 10.**-16., 'Circular orbit in the MWPotential does not have Jz=0'
    #Close-to-circular orbit
    R,vR,vT,z,vz= 1.01,0.01,1.,0.01,0.01 
    js= aAS(Orbit([R,vR,vT,z,vz]))
    assert numpy.fabs(js[0]) < 10.**-4., 'Close-to-circular orbit in the MWPotential does not have small Jr'
    assert numpy.fabs(js[2]) < 2.*10.**-4., 'Close-to-circular orbit in the MWPotential does not have small Jz'
    return None

#Basic sanity checking of the actionAngleStaeckel actions
def test_actionAngleStaeckel_basic_actions_c():
    from galpy.actionAngle import actionAngleStaeckel
    from galpy.orbit import Orbit
    from galpy.potential import MWPotential
    aAS= actionAngleStaeckel(pot=MWPotential,delta=0.71,c=True)
    #circular orbit
    R,vR,vT,z,vz= 1.,0.,1.,0.,0. 
    js= aAS(R,vR,vT,z,vz)
    assert numpy.fabs(js[0]) < 10.**-16., 'Circular orbit in the MWPotential does not have Jr=0'
    assert numpy.fabs(js[2]) < 10.**-16., 'Circular orbit in the MWPotential does not have Jz=0'
    #Close-to-circular orbit
    R,vR,vT,z,vz= 1.01,0.01,1.,0.01,0.01 
    js= aAS(Orbit([R,vR,vT,z,vz]))
    assert numpy.fabs(js[0]) < 10.**-4., 'Close-to-circular orbit in the MWPotential does not have small Jr'
    assert numpy.fabs(js[2]) < 2.*10.**-4., 'Close-to-circular orbit in the MWPotential does not have small Jz'
    return None

#Basic sanity checking of the actionAngleStaeckel actions, unbound
def test_actionAngleStaeckel_unboundr_actions_c():
    from galpy.actionAngle import actionAngleStaeckel
    from galpy.potential import MWPotential
    aAS= actionAngleStaeckel(pot=MWPotential,delta=0.71,c=True)
    #Unbound orbit, shouldn't fail
    R,vR,vT,z,vz= 1.,0.,10.,0.1,0.
    js= aAS(R,vR,vT,z,vz)
    assert js[0] > 1000., 'Unbound in R orbit in the MWPotential does not have large Jr'
    #Another unbound orbit, shouldn't fail
    R,vR,vT,z,vz= 1.,0.1,10.,0.1,0.
    js= aAS(R,vR,vT,z,vz)
    assert js[0] > 1000., 'Unbound in R orbit in the MWPotential does not have large Jr'
    return None

#Basic sanity checking of the actionAngleStaeckel actions
def test_actionAngleStaeckel_zerolz_actions_c():
    from galpy.actionAngle import actionAngleStaeckel
    from galpy.potential import MWPotential
    aAS= actionAngleStaeckel(pot=MWPotential,c=True,delta=0.71)
    #Zero angular momentum, so rperi=0, but should have finite jr
    R,vR,vT,z,vz= 1.,0.,0.,0., 0.
    js= aAS(R,vR,vT,z,vz)
    R,vR,vT,z,vz= 1.,0.,0.0000001,0., 0.
    js2= aAS(R,vR,vT,z,vz)
    assert numpy.fabs(js[0]-js2[0]) < 10.**-6., 'Orbit with zero angular momentum does not have the correct Jr'
    #Zero angular momentum, so rperi=0, but should have finite jr
    R,vR,vT,z,vz= 1.,-0.5,0.,0., 0.
    js= aAS(R,vR,vT,z,vz)
    R,vR,vT,z,vz= 1.,-0.5,0.0000001,0., 0.
    js2= aAS(R,vR,vT,z,vz)
    assert numpy.fabs(js[0]-js2[0]) < 10.**-6., 'Orbit with zero angular momentum does not have the correct Jr'
    return None

#Basic sanity checking of the actionAngleStaeckel frequencies
def test_actionAngleStaeckel_basic_freqs_c():
    from galpy.actionAngle import actionAngleStaeckel
    from galpy.potential import MWPotential, epifreq, omegac, verticalfreq
    from galpy.orbit import Orbit
    aAS= actionAngleStaeckel(pot=MWPotential,delta=0.71,c=True)
    #circular orbit
    R,vR,vT,z,vz= 1.,0.,1.,0.,0. 
    jos= aAS.actionsFreqs(R,vR,vT,z,vz)
    assert numpy.fabs((jos[3]-epifreq(MWPotential,1.))/epifreq(MWPotential,1.)) < 10.**-12., 'Circular orbit in the MWPotential does not have Or=kappa at %g%%' % (100.*numpy.fabs((jos[3]-epifreq(MWPotential,1.))/epifreq(MWPotential,1.)))
    assert numpy.fabs((jos[4]-omegac(MWPotential,1.))/omegac(MWPotential,1.)) < 10.**-12., 'Circular orbit in the MWPotential does not have Op=Omega at %g%%' % (100.*numpy.fabs((jos[4]-omegac(MWPotential,1.))/omegac(MWPotential,1.)))
    assert numpy.fabs((jos[5]-verticalfreq(MWPotential,1.))/verticalfreq(MWPotential,1.)) < 10.**-12., 'Circular orbit in the MWPotential does not have Oz=nu at %g%%' % (100.*numpy.fabs((jos[5]-verticalfreq(MWPotential,1.))/verticalfreq(MWPotential,1.)))
    #close-to-circular orbit
    R,vR,vT,z,vz= 1.,0.01,1.01,0.01,0.01 
    jos= aAS.actionsFreqs(Orbit([R,vR,vT,z,vz]))
    assert numpy.fabs((jos[3]-epifreq(MWPotential,1.))/epifreq(MWPotential,1.)) < 10.**-1.9, 'Close-to-circular orbit in the MWPotential does not have Or=kappa at %g%%' % (100.*numpy.fabs((jos[3]-epifreq(MWPotential,1.))/epifreq(MWPotential,1.)))
    assert numpy.fabs((jos[4]-omegac(MWPotential,1.))/omegac(MWPotential,1.)) < 10.**-1.9, 'Close-to-circular orbit in the MWPotential does not have Op=Omega at %g%%' % (100.*numpy.fabs((jos[4]-omegac(MWPotential,1.))/omegac(MWPotential,1.)))
    assert numpy.fabs((jos[5]-verticalfreq(MWPotential,1.))/verticalfreq(MWPotential,1.)) < 10.**-1.5, 'Close-to-circular orbit in the MWPotential does not have Oz=nu at %g%%' % (100.*numpy.fabs((jos[5]-verticalfreq(MWPotential,1.))/verticalfreq(MWPotential,1.)))
    #another close-to-circular orbit
    R,vR,vT,z,vz= 1.,0.03,1.02,0.03,0.01 
    jos= aAS.actionsFreqs(Orbit([R,vR,vT,z,vz,2.]))
    assert numpy.fabs((jos[3]-epifreq(MWPotential,1.))/epifreq(MWPotential,1.)) < 10.**-1.5, 'Close-to-circular orbit in the MWPotential does not have Or=kappa at %g%%' % (100.*numpy.fabs((jos[3]-epifreq(MWPotential,1.))/epifreq(MWPotential,1.)))
    assert numpy.fabs((jos[4]-omegac(MWPotential,1.))/omegac(MWPotential,1.)) < 10.**-1.5, 'Close-to-circular orbit in the MWPotential does not have Op=Omega at %g%%' % (100.*numpy.fabs((jos[4]-omegac(MWPotential,1.))/omegac(MWPotential,1.)))
    assert numpy.fabs((jos[5]-verticalfreq(MWPotential,1.))/verticalfreq(MWPotential,1.)) < 10.**-0.9, 'Close-to-circular orbit in the MWPotential does not have Oz=nu at %g%%' % (100.*numpy.fabs((jos[5]-verticalfreq(MWPotential,1.))/verticalfreq(MWPotential,1.)))
    return None

#Basic sanity checking of the actionAngleStaeckel actions
def test_actionAngleStaeckel_basic_freqsAngles():
    from galpy.actionAngle import actionAngleStaeckel
    from galpy.potential import MWPotential, epifreq, omegac, verticalfreq
    from galpy.orbit import Orbit
    aAS= actionAngleStaeckel(pot=MWPotential,delta=0.71,c=True)
    #v. close-to-circular orbit
    R,vR,vT,z,vz= 1.,10.**-4.,1.,10.**-4.,0.
    jos= aAS.actionsFreqs(Orbit([R,vR,vT,z,vz,2.]))
    assert numpy.fabs((jos[3]-epifreq(MWPotential,1.))/epifreq(MWPotential,1.)) < 10.**-1.9, 'Close-to-circular orbit in the MWPotential does not have Or=kappa at %g%%' % (100.*numpy.fabs((jos[3]-epifreq(MWPotential,1.))/epifreq(MWPotential,1.)))
    assert numpy.fabs((jos[4]-omegac(MWPotential,1.))/omegac(MWPotential,1.)) < 10.**-1.9, 'Close-to-circular orbit in the MWPotential does not have Op=Omega at %g%%' % (100.*numpy.fabs((jos[4]-omegac(MWPotential,1.))/omegac(MWPotential,1.)))
    assert numpy.fabs((jos[5]-verticalfreq(MWPotential,1.))/verticalfreq(MWPotential,1.)) < 10.**-1.9, 'Close-to-circular orbit in the MWPotential does not have Oz=nu at %g%%' % (100.*numpy.fabs((jos[5]-verticalfreq(MWPotential,1.))/verticalfreq(MWPotential,1.)))
    return None

#Basic sanity checking of the actionAngleStaeckel frequencies
def test_actionAngleStaeckel_basic_freqs_c_u0():
    from galpy.actionAngle import actionAngleStaeckel
    from galpy.potential import MWPotential, epifreq, omegac, verticalfreq
    from galpy.orbit import Orbit
    aAS= actionAngleStaeckel(pot=MWPotential,delta=0.71,c=True,useu0=True)
    #circular orbit
    R,vR,vT,z,vz= 1.,0.,1.,0.,0. 
    jos= aAS.actionsFreqs(R,vR,vT,z,vz)
    assert numpy.fabs((jos[3]-epifreq(MWPotential,1.))/epifreq(MWPotential,1.)) < 10.**-12., 'Circular orbit in the MWPotential does not have Or=kappa at %g%%' % (100.*numpy.fabs((jos[3]-epifreq(MWPotential,1.))/epifreq(MWPotential,1.)))
    assert numpy.fabs((jos[4]-omegac(MWPotential,1.))/omegac(MWPotential,1.)) < 10.**-12., 'Circular orbit in the MWPotential does not have Op=Omega at %g%%' % (100.*numpy.fabs((jos[4]-omegac(MWPotential,1.))/omegac(MWPotential,1.)))
    assert numpy.fabs((jos[5]-verticalfreq(MWPotential,1.))/verticalfreq(MWPotential,1.)) < 10.**-12., 'Circular orbit in the MWPotential does not have Oz=nu at %g%%' % (100.*numpy.fabs((jos[5]-verticalfreq(MWPotential,1.))/verticalfreq(MWPotential,1.)))
    #close-to-circular orbit
    R,vR,vT,z,vz= 1.,0.01,1.01,0.01,0.01 
    jos= aAS.actionsFreqs(Orbit([R,vR,vT,z,vz]),u0=1.15)
    assert numpy.fabs((jos[3]-epifreq(MWPotential,1.))/epifreq(MWPotential,1.)) < 10.**-1.9, 'Close-to-circular orbit in the MWPotential does not have Or=kappa at %g%%' % (100.*numpy.fabs((jos[3]-epifreq(MWPotential,1.))/epifreq(MWPotential,1.)))
    assert numpy.fabs((jos[4]-omegac(MWPotential,1.))/omegac(MWPotential,1.)) < 10.**-1.9, 'Close-to-circular orbit in the MWPotential does not have Op=Omega at %g%%' % (100.*numpy.fabs((jos[4]-omegac(MWPotential,1.))/omegac(MWPotential,1.)))
    assert numpy.fabs((jos[5]-verticalfreq(MWPotential,1.))/verticalfreq(MWPotential,1.)) < 10.**-1.5, 'Close-to-circular orbit in the MWPotential does not have Oz=nu at %g%%' % (100.*numpy.fabs((jos[5]-verticalfreq(MWPotential,1.))/verticalfreq(MWPotential,1.)))
    return None

#Basic sanity checking of the actionAngleStaeckel actions
def test_actionAngleStaeckel_basic_freqs_u0():
    from galpy.actionAngle import actionAngleStaeckel
    from galpy.potential import MWPotential, epifreq, omegac, verticalfreq, \
        interpRZPotential
    from galpy.orbit import Orbit
    ip= interpRZPotential(RZPot=MWPotential,
                          rgrid=(numpy.log(0.01),numpy.log(20.),101),
                          zgrid=(0.,1.,101),logR=True,use_c=True,enable_c=True,
                          interpPot=True)
    aAS= actionAngleStaeckel(pot=ip,delta=0.71,c=True,useu0=True)
    #v. close-to-circular orbit
    R,vR,vT,z,vz= 1.,10.**-4.,1.,10.**-4.,0.
    jos= aAS.actionsFreqs(Orbit([R,vR,vT,z,vz,2.]))
    assert numpy.fabs((jos[3]-epifreq(MWPotential,1.))/epifreq(MWPotential,1.)) < 10.**-1.9, 'Close-to-circular orbit in the MWPotential does not have Or=kappa at %g%%' % (100.*numpy.fabs((jos[3]-epifreq(MWPotential,1.))/epifreq(MWPotential,1.)))
    assert numpy.fabs((jos[4]-omegac(MWPotential,1.))/omegac(MWPotential,1.)) < 10.**-1.9, 'Close-to-circular orbit in the MWPotential does not have Op=Omega at %g%%' % (100.*numpy.fabs((jos[4]-omegac(MWPotential,1.))/omegac(MWPotential,1.)))
    assert numpy.fabs((jos[5]-verticalfreq(MWPotential,1.))/verticalfreq(MWPotential,1.)) < 10.**-1.9, 'Close-to-circular orbit in the MWPotential does not have Oz=nu at %g%%' % (100.*numpy.fabs((jos[5]-verticalfreq(MWPotential,1.))/verticalfreq(MWPotential,1.)))
    return None

#Basic sanity checking of the actionAngleStaeckel actions, unbound
def test_actionAngleStaeckel_unboundr_freqs_c():
    from galpy.actionAngle import actionAngleStaeckel
    from galpy.potential import MWPotential
    aAS= actionAngleStaeckel(pot=MWPotential,delta=0.71,c=True)
    #Unbound orbit, shouldn't fail
    R,vR,vT,z,vz= 1.,0.1,10.,0.1,0.
    js= aAS.actionsFreqs(R,vR,vT,z,vz)
    assert js[0] > 1000., 'Unbound in R orbit in the MWPotential does not have large Jr'
    assert js[3] > 1000., 'Unbound in R orbit in the MWPotential does not have large Or'
    assert js[4] > 1000., 'Unbound in R orbit in the MWPotential does not have large Op'
    assert js[5] > 1000., 'Unbound in R orbit in the MWPotential does not have large Oz'
    return None

#Basic sanity checking of the actionAngleStaeckel actions, unbound
def test_actionAngleStaeckel_unboundr_angles_c():
    from galpy.actionAngle import actionAngleStaeckel
    from galpy.potential import MWPotential
    aAS= actionAngleStaeckel(pot=MWPotential,delta=0.71,c=True)
    #Unbound orbit, shouldn't fail
    R,vR,vT,z,vz,phi= 1.,0.1,10.,0.1,0.,0.
    js= aAS.actionsFreqsAngles(R,vR,vT,z,vz,phi)
    assert js[0] > 1000., 'Unbound in R orbit in the MWPotential does not have large Jr'
    assert js[6] > 1000., 'Unbound in R orbit in the MWPotential does not have large ar'
    assert js[7] > 1000., 'Unbound in R orbit in the MWPotential does not have large ap'
    assert js[8] > 1000., 'Unbound in R orbit in the MWPotential does not have large az'
    return None

#Basic sanity checking of the actionAngleStaeckel actions, unbound
def test_actionAngleStaeckel_circular_angles_c():
    from galpy.actionAngle import actionAngleStaeckel
    from galpy.potential import MWPotential
    aAS= actionAngleStaeckel(pot=MWPotential,delta=0.71,c=True)
    #Circular orbits, have zero r and z angles in our implementation
    R,vR,vT,z,vz,phi= 1.,0.,1.,0.,0.,1.
    js= aAS.actionsFreqsAngles(R,vR,vT,z,vz,phi)
    assert numpy.fabs(js[6]) < 10.**-8., 'Circular orbit does not have zero angles'
    assert numpy.fabs(js[8]) < 10.**-8., 'Circular orbit does not have zero angles'
    return None

#Test the actions of an actionAngleStaeckel
def test_actionAngleStaeckel_conserved_actions():
    from galpy.potential import MWPotential
    from galpy.actionAngle import actionAngleStaeckel
    from galpy.orbit import Orbit
    aAS= actionAngleStaeckel(pot=MWPotential,c=False,delta=0.71)
    obs= Orbit([1.05, 0.02, 1.05, 0.03,0.])
    check_actionAngle_conserved_actions(aAS,obs,MWPotential,
                                        -2.,-8.,-2.,ntimes=101)
    return None

#Test the actions of an actionAngleStaeckel, more eccentric orbit
def test_actionAngleStaeckel_conserved_actions_ecc():
    from galpy.potential import MWPotential
    from galpy.actionAngle import actionAngleStaeckel
    from galpy.orbit import Orbit
    aAS= actionAngleStaeckel(pot=MWPotential,c=False,delta=0.71)
    obs= Orbit([1.1,0.2, 1.3, 0.3,0.])
    check_actionAngle_conserved_actions(aAS,obs,MWPotential,
                                        -1.5,-8.,-1.4,ntimes=101)
    return None

#Test the actions of an actionAngleStaeckel
def test_actionAngleStaeckel_conserved_actions_c():
    from galpy.potential import MWPotential, DoubleExponentialDiskPotential, \
        FlattenedPowerPotential, interpRZPotential, KuzminDiskPotential, \
        TriaxialHernquistPotential, TriaxialJaffePotential, \
<<<<<<< HEAD
        TriaxialNFWPotential
=======
        TriaxialNFWPotential, SCFPotential
>>>>>>> b4149797
    from galpy.actionAngle import actionAngleStaeckel
    from galpy.orbit import Orbit
    from galpy.orbit_src.FullOrbit import ext_loaded
    ip= interpRZPotential(RZPot=MWPotential,
                          rgrid=(numpy.log(0.01),numpy.log(20.),101),
                          zgrid=(0.,1.,101),logR=True,use_c=True,enable_c=True,
                          interpPot=True,interpRforce=True,interpzforce=True)
    pots= [MWPotential,
           DoubleExponentialDiskPotential(normalize=1.),
           FlattenedPowerPotential(normalize=1.),
           FlattenedPowerPotential(normalize=1.,alpha=0.),
           KuzminDiskPotential(normalize=1.,a=1./8.),
           TriaxialHernquistPotential(normalize=1.,c=0.2,pa=1.1), # tests rot, but not well
           TriaxialNFWPotential(normalize=1.,c=0.3,pa=1.1),
           TriaxialJaffePotential(normalize=1.,c=0.4,pa=1.1),
<<<<<<< HEAD
=======
           SCFPotential(normalize=1.),
>>>>>>> b4149797
           ip]
    for pot in pots:
        aAS= actionAngleStaeckel(pot=pot,c=True,delta=0.71)
        obs= Orbit([1.05, 0.02, 1.05, 0.03,0.,2.])
        if not ext_loaded: #odeint is not as accurate as dopr54_c
            check_actionAngle_conserved_actions(aAS,obs,pot,
                                                -1.6,-6.,-1.6,ntimes=101,
                                                inclphi=True)
        else:
            check_actionAngle_conserved_actions(aAS,obs,pot,
                                                -1.6,-8.,-1.65,ntimes=101,
                                                inclphi=True)
    return None

#Test the actions of an actionAngleStaeckel, for a dblexp disk far away from the center
def test_actionAngleStaeckel_conserved_actions_c_specialdblexp():
    from galpy.potential import DoubleExponentialDiskPotential
    from galpy.actionAngle import actionAngleStaeckel
    from galpy.orbit import Orbit
    pot= DoubleExponentialDiskPotential(normalize=1.)
    aAS= actionAngleStaeckel(pot=pot,c=True,delta=0.01)
    #Close to circular in the Keplerian regime
    obs= Orbit([7.05, 0.002,pot.vcirc(7.05), 0.003,0.,2.])
    check_actionAngle_conserved_actions(aAS,obs,pot,
                                        -2.,-7.,-2.,ntimes=101,
                                        inclphi=True)
    return None

#Test the actions of an actionAngleStaeckel
def test_actionAngleStaeckel_wSpherical_conserved_actions_c():
    from galpy import potential
    from galpy.actionAngle import actionAngleStaeckel
    from galpy.orbit import Orbit
    from galpy.orbit_src.FullOrbit import ext_loaded
    from test_potential import mockSCFZeeuwPotential
    lp= potential.LogarithmicHaloPotential(normalize=1.,q=1.)
    hp= potential.HernquistPotential(normalize=1.)
    jp= potential.JaffePotential(normalize=1.)
    np= potential.NFWPotential(normalize=1.)
    ip= potential.IsochronePotential(normalize=1.,b=1.)
    pp= potential.PowerSphericalPotential(normalize=1.)
    lp2= potential.PowerSphericalPotential(normalize=1.,alpha=2.)
    ppc= potential.PowerSphericalPotentialwCutoff(normalize=1.)
    plp= potential.PlummerPotential(normalize=1.)
    psp= potential.PseudoIsothermalPotential(normalize=1.)
    bp= potential.BurkertPotential(normalize=1.)
    scfp= potential.SCFPotential(normalize=1.)
    scfzp = mockSCFZeeuwPotential(); scfzp.normalize(1.); 
    pots= [lp,hp,jp,np,ip,pp,lp2,ppc,plp,psp,bp,scfp,scfzp]
    for pot in pots:
        aAS= actionAngleStaeckel(pot=pot,c=True,delta=0.01)
        obs= Orbit([1.1, 0.3, 1.2, 0.2,0.5,2.])
        if not ext_loaded: #odeint is not as accurate as dopr54_c
            check_actionAngle_conserved_actions(aAS,obs,pot,
                                                -2.,-5.,-2.,ntimes=101,
                                                inclphi=True)
        else:
            check_actionAngle_conserved_actions(aAS,obs,pot,
                                                -2.,-8.,-2.,ntimes=101,
                                                inclphi=True)
    return None
#Test the actions of an actionAngleStaeckel
def test_actionAngleStaeckel_conserved_actions_fixed_quad():
    from galpy.potential import MWPotential
    from galpy.actionAngle import actionAngleStaeckel
    from galpy.orbit import Orbit
    from galpy.orbit_src.FullOrbit import ext_loaded
    aAS= actionAngleStaeckel(pot=MWPotential,c=False,delta=0.71)
    obs= Orbit([1.05, 0.02, 1.05, 0.03,0.,2.])
    if not ext_loaded: #odeint is not as accurate as dopr54_c
        check_actionAngle_conserved_actions(aAS,obs,MWPotential,
                                            -2.,-5.,-2.,ntimes=101,
                                            fixed_quad=True,inclphi=True)
    else:
        check_actionAngle_conserved_actions(aAS,obs,MWPotential,
                                            -2.,-8.,-2.,ntimes=101,
                                            fixed_quad=True,inclphi=True)
    return None

#Test that the angles of an actionAngleStaeckel increase linearly
def test_actionAngleStaeckel_linear_angles():
    from galpy.potential import MWPotential
    from galpy.actionAngle import actionAngleStaeckel
    from galpy.orbit import Orbit
    aAS= actionAngleStaeckel(pot=MWPotential,delta=0.71,c=True)
    obs= Orbit([1.05, 0.02, 1.05, 0.03,0.,2.])
    check_actionAngle_linear_angles(aAS,obs,MWPotential,
                                    -2.,-4.,-3.,
                                    -3.,-3.,-2.,
                                    -2.,-3.5,-2.,
                                    ntimes=1001) #need fine sampling for de-period
    return None

#Test that the angles of an actionAngleStaeckel increase linearly, interppot
def test_actionAngleStaeckel_linear_angles_interppot():
    from galpy.potential import MWPotential, interpRZPotential
    from galpy.actionAngle import actionAngleStaeckel
    from galpy.orbit import Orbit
    ip= interpRZPotential(RZPot=MWPotential,
                          rgrid=(numpy.log(0.01),numpy.log(20.),101),
                          zgrid=(0.,1.,101),logR=True,use_c=True,enable_c=True,
                          interpPot=True,interpRforce=True,interpzforce=True)
    aAS= actionAngleStaeckel(pot=ip,delta=0.71,c=True)
    obs= Orbit([1.05, 0.02, 1.05, 0.03,0.,2.])
    check_actionAngle_linear_angles(aAS,obs,MWPotential,
                                    -2.,-4.,-3.,
                                    -3.,-3.,-2.,
                                    -2.,-3.5,-2.,
                                    ntimes=1001) #need fine sampling for de-period
    return None

#Test that the angles of an actionAngleStaeckel increase linearly
def test_actionAngleStaeckel_linear_angles_u0():
    from galpy.potential import MWPotential
    from galpy.actionAngle import actionAngleStaeckel
    from galpy.orbit import Orbit
    aAS= actionAngleStaeckel(pot=MWPotential,delta=0.71,c=True,useu0=True)
    obs= Orbit([1.05, 0.02, 1.05, 0.03,0.,2.])
    check_actionAngle_linear_angles(aAS,obs,MWPotential,
                                    -2.,-4.,-3.,
                                    -3.,-3.,-2.,
                                    -2.,-3.5,-2.,
                                    ntimes=1001) #need fine sampling for de-period
    #specifying u0
    check_actionAngle_linear_angles(aAS,obs,MWPotential,
                                    -2.,-4.,-3.,
                                    -3.,-3.,-2.,
                                    -2.,-3.5,-2.,
                                    ntimes=1001,u0=1.23) #need fine sampling for de-period
    return None

#Test the actionAngleStaeckel against an isochrone potential: actions
def test_actionAngleStaeckel_otherIsochrone_actions():
    from galpy.potential import IsochronePotential
    from galpy.actionAngle import actionAngleStaeckel, \
        actionAngleIsochrone, estimateDeltaStaeckel
    ip= IsochronePotential(normalize=1.,b=1.2)
    aAI= actionAngleIsochrone(ip=ip)
    aAA= actionAngleStaeckel(pot=ip,c=False,delta=0.1) #not ideal
    R,vR,vT,z,vz,phi= 1.01, 0.05, 1.05, 0.05,0.,2.
    ji= aAI(R,vR,vT,z,vz,phi)
    jia= aAA(R,vR,vT,z,vz,phi)
    djr= numpy.fabs((ji[0]-jia[0])/ji[0])
    dlz= numpy.fabs((ji[1]-jia[1])/ji[1])
    djz= numpy.fabs((ji[2]-jia[2])/ji[2])
    assert djr < 10.**-3., 'actionAngleStaeckel applied to isochrone potential fails for Jr at %f%%' % (djr*100.)
    #Lz and Jz are easy, because ip is a spherical potential
    assert dlz < 10.**-10., 'actionAngleStaeckel applied to isochrone potential fails for Lz at %f%%' % (dlz*100.)
    assert djz < 10.**-3., 'actionAngleStaeckel applied to isochrone potential fails for Jz at %f%%' % (djz*100.)
    return None

#Test the actionAngleStaeckel against an isochrone potential: actions
def test_actionAngleStaeckel_otherIsochrone_actions_fixed_quad():
    from galpy.potential import IsochronePotential
    from galpy.actionAngle import actionAngleStaeckel, \
        actionAngleIsochrone, estimateDeltaStaeckel
    ip= IsochronePotential(normalize=1.,b=1.2)
    aAI= actionAngleIsochrone(ip=ip)
    aAA= actionAngleStaeckel(pot=ip,c=False,delta=0.1) #not ideal
    R,vR,vT,z,vz,phi= 1.01, 0.05, 1.05, 0.05,0.,2.
    ji= aAI(R,vR,vT,z,vz,phi)
    jia= aAA(R,vR,vT,z,vz,phi,fixed_quad=True)
    djr= numpy.fabs((ji[0]-jia[0])/ji[0])
    dlz= numpy.fabs((ji[1]-jia[1])/ji[1])
    djz= numpy.fabs((ji[2]-jia[2])/ji[2])
    assert djr < 10.**-3., 'actionAngleStaeckel applied to isochrone potential fails for Jr at %f%%' % (djr*100.)
    #Lz and Jz are easy, because ip is a spherical potential
    assert dlz < 10.**-10., 'actionAngleStaeckel applied to isochrone potential fails for Lz at %f%%' % (dlz*100.)
    assert djz < 10.**-3., 'actionAngleStaeckel applied to isochrone potential fails for Jz at %f%%' % (djz*100.)
    return None

#Test the actionAngleStaeckel against an isochrone potential: actions
def test_actionAngleStaeckel_otherIsochrone_actions_c():
    from galpy.potential import IsochronePotential
    from galpy.actionAngle import actionAngleStaeckel, \
        actionAngleIsochrone, estimateDeltaStaeckel
    ip= IsochronePotential(normalize=1.,b=1.2)
    aAI= actionAngleIsochrone(ip=ip)
    aAA= actionAngleStaeckel(pot=ip,c=True,delta=0.1) #not ideal
    R,vR,vT,z,vz,phi= 1.01, 0.05, 1.05, 0.05,0.,2.
    ji= aAI(R,vR,vT,z,vz,phi)
    jia= aAA(R,vR,vT,z,vz,phi)
    djr= numpy.fabs((ji[0]-jia[0])/ji[0])
    dlz= numpy.fabs((ji[1]-jia[1])/ji[1])
    djz= numpy.fabs((ji[2]-jia[2])/ji[2])
    assert djr < 10.**-3., 'actionAngleStaeckel applied to isochrone potential fails for Jr at %f%%' % (djr*100.)
    #Lz and Jz are easy, because ip is a spherical potential
    assert dlz < 10.**-10., 'actionAngleStaeckel applied to isochrone potential fails for Lz at %f%%' % (dlz*100.)
    assert djz < 10.**-3., 'actionAngleStaeckel applied to isochrone potential fails for Jz at %f%%' % (djz*100.)
    return None

#Test the actionAngleStaeckel against an isochrone potential: frequencies
def test_actionAngleStaeckel_otherIsochrone_freqs():   
    from galpy.potential import IsochronePotential
    from galpy.actionAngle import actionAngleStaeckel, \
        actionAngleIsochrone
    ip= IsochronePotential(normalize=1.,b=1.2)
    aAI= actionAngleIsochrone(ip=ip)
    aAS= actionAngleStaeckel(pot=ip,delta=0.1,c=True)
    R,vR,vT,z,vz,phi= 1.01, 0.05, 1.05, 0.05,0.,2.
    jiO= aAI.actionsFreqs(R,vR,vT,z,vz,phi)
    jiaO= aAS.actionsFreqs(R,vR,vT,z,vz,phi)
    dOr= numpy.fabs((jiO[3]-jiaO[3])/jiO[3])
    dOp= numpy.fabs((jiO[4]-jiaO[4])/jiO[4])
    dOz= numpy.fabs((jiO[5]-jiaO[5])/jiO[5])
    assert dOr < 10.**-5., 'actionAngleStaeckel applied to isochrone potential fails for Or at %g%%' % (dOr*100.)
    assert dOp < 10.**-5., 'actionAngleStaeckel applied to isochrone potential fails for Op at %g%%' % (dOp*100.)
    assert dOz < 1.5*10.**-4., 'actionAngleStaeckel applied to isochrone potential fails for Oz at %g%%' % (dOz*100.)
    return None

#Test the actionAngleStaeckel against an isochrone potential: angles
def test_actionAngleStaeckel_otherIsochrone_angles():   
    from galpy.potential import IsochronePotential
    from galpy.actionAngle import actionAngleStaeckel, \
        actionAngleIsochrone
    ip= IsochronePotential(normalize=1.,b=1.2)
    aAI= actionAngleIsochrone(ip=ip)
    aAS= actionAngleStaeckel(pot=ip,delta=0.1,c=True)
    R,vR,vT,z,vz,phi= 1.01, 0.05, 1.05, 0.03,-0.01,2.
    jiO= aAI.actionsFreqsAngles(R,vR,vT,z,vz,phi)
    jiaO= aAS.actionsFreqsAngles(R,vR,vT,z,vz,phi)
    dar= numpy.fabs((jiO[6]-jiaO[6])/jiO[6])
    dap= numpy.fabs((jiO[7]-jiaO[7])/jiO[7])
    daz= numpy.fabs((jiO[8]-jiaO[8])/jiO[8])
    assert dar < 10.**-4., 'actionAngleStaeckel applied to isochrone potential fails for ar at %g%%' % (dar*100.)
    assert dap < 10.**-6., 'actionAngleStaeckel applied to isochrone potential fails for ap at %g%%' % (dap*100.)
    assert daz < 10.**-4., 'actionAngleStaeckel applied to isochrone potential fails for az at %g%%' % (daz*100.)
    return None

#Basic sanity checking of the actionAngleStaeckelGrid actions (incl. conserved, bc takes a lot of time)
def test_actionAngleStaeckelGrid_basicAndConserved_actions():
    from galpy.actionAngle import actionAngleStaeckelGrid
    from galpy.orbit import Orbit
    from galpy.potential import MWPotential
    aAA= actionAngleStaeckelGrid(pot=MWPotential,delta=0.71,c=False,nLz=20)
    #circular orbit
    R,vR,vT,z,vz= 1.,0.,1.,0.,0. 
    assert numpy.fabs(aAA.JR(R,vR,vT,z,vz,0.)) < 10.**-16., 'Circular orbit in the MWPotential does not have Jr=0'
    assert numpy.fabs(aAA.Jz(R,vR,vT,z,vz,0.)) < 10.**-16., 'Circular orbit in the MWPotential does not have Jz=0'
    #Close-to-circular orbit
    R,vR,vT,z,vz= 1.01,0.01,1.,0.01,0.01 
    js= aAA(Orbit([R,vR,vT,z,vz]))
    assert numpy.fabs(js[0]) < 10.**-4., 'Close-to-circular orbit in the MWPotential does not have small Jr'
    assert numpy.fabs(js[2]) < 10.**-3., 'Close-to-circular orbit in the MWPotential does not have small Jz'
    #Check that actions are conserved along the orbit
    obs= Orbit([1.05, 0.02, 1.05, 0.03,0.])
    check_actionAngle_conserved_actions(aAA,obs,MWPotential,
                                        -1.2,-8.,-1.7,ntimes=101)
    return None

#Basic sanity checking of the actionAngleStaeckel actions
def test_actionAngleStaeckelGrid_basic_actions_c():
    from galpy.actionAngle import actionAngleStaeckelGrid
    from galpy.orbit import Orbit
    from galpy.potential import MWPotential, interpRZPotential
    rzpot= interpRZPotential(RZPot=MWPotential,
                             rgrid=(numpy.log(0.01),numpy.log(20.),201),
                             logR=True,
                             zgrid=(0.,1.,101),
                             interpPot=True,use_c=True,enable_c=True,
                             zsym=True)
    aAA= actionAngleStaeckelGrid(pot=rzpot,delta=0.71,c=True)
    #circular orbit
    R,vR,vT,z,vz= 1.,0.,1.,0.,0. 
    js= aAA(R,vR,vT,z,vz)
    assert numpy.fabs(js[0]) < 10.**-8., 'Circular orbit in the MWPotential does not have Jr=0'
    assert numpy.fabs(js[2]) < 10.**-8., 'Circular orbit in the MWPotential does not have Jz=0'
    #Close-to-circular orbit
    R,vR,vT,z,vz= 1.01,0.01,1.,0.01,0.01 
    js= aAA(Orbit([R,vR,vT,z,vz]))
    assert numpy.fabs(js[0]) < 10.**-4., 'Close-to-circular orbit in the MWPotential does not have small Jr'
    assert numpy.fabs(js[2]) < 10.**-3., 'Close-to-circular orbit in the MWPotentialspherical LogarithmicHalo does not have small Jz'

#Test the actions of an actionAngleStaeckel
def test_actionAngleStaeckelGrid_conserved_actions_c():
    from galpy.potential import MWPotential
    from galpy.actionAngle import actionAngleStaeckelGrid
    from galpy.orbit import Orbit
    obs= Orbit([1.05, 0.02, 1.05, 0.03,0.])
    aAA= actionAngleStaeckelGrid(pot=MWPotential,delta=0.71,c=True)
    check_actionAngle_conserved_actions(aAA,obs,MWPotential,
                                        -1.4,-8.,-1.7,ntimes=101)
    return None

#Test the setup of an actionAngleStaeckelGrid
def test_actionAngleStaeckelGrid_setuperrs():
    from galpy.potential import MWPotential
    from galpy.actionAngle import actionAngleStaeckelGrid
    try:
        aAA= actionAngleStaeckelGrid()
    except IOError: pass
    else: raise AssertionError('actionAngleStaeckelGrid w/o pot does not give IOError')
    try:
        aAA= actionAngleStaeckelGrid(pot=MWPotential)
    except IOError: pass
    else: raise AssertionError('actionAngleStaeckelGrid w/o delta does not give IOError')
    return None

#Test the actionAngleStaeckel against an isochrone potential: actions
def test_actionAngleStaeckelGrid_Isochrone_actions():
    from galpy.potential import IsochronePotential
    from galpy.actionAngle import actionAngleStaeckelGrid, \
        actionAngleIsochrone
    ip= IsochronePotential(normalize=1.,b=1.2)
    aAI= actionAngleIsochrone(ip=ip)
    aAA= actionAngleStaeckelGrid(pot=ip,delta=0.1,c=True)
    R,vR,vT,z,vz,phi= 1.01, 0.05, 1.05, 0.05,0.,2.
    ji= aAI(R,vR,vT,z,vz,phi)
    jia= aAA(R,vR,vT,z,vz,phi)
    djr= numpy.fabs((ji[0]-jia[0])/ji[0])
    dlz= numpy.fabs((ji[1]-jia[1])/ji[1])
    djz= numpy.fabs((ji[2]-jia[2])/ji[2])
    assert djr < 10.**-1.2, 'actionAngleStaeckel applied to isochrone potential fails for Jr at %f%%' % (djr*100.)
    #Lz and Jz are easy, because ip is a spherical potential
    assert dlz < 10.**-10., 'actionAngleStaeckel applied to isochrone potential fails for Lz at %f%%' % (dlz*100.)
    assert djz < 10.**-1.2, 'actionAngleStaeckel applied to isochrone potential fails for Jz at %f%%' % (djz*100.)
    return None

#Test the actionAngleIsochroneApprox against an isochrone potential: actions
def test_actionAngleIsochroneApprox_otherIsochrone_actions():
    from galpy.potential import IsochronePotential
    from galpy.actionAngle import actionAngleIsochroneApprox, \
        actionAngleIsochrone
    from galpy.orbit_src.FullOrbit import ext_loaded
    ip= IsochronePotential(normalize=1.,b=1.2)
    aAI= actionAngleIsochrone(ip=ip)
    aAIA= actionAngleIsochroneApprox(pot=ip,b=0.8)
    R,vR,vT,z,vz,phi= 1.1, 0.3, 1.2, 0.2,0.5,2.
    ji= aAI(R,vR,vT,z,vz,phi)
    jia= aAIA(R,vR,vT,z,vz,phi)
    djr= numpy.fabs((ji[0]-jia[0])/ji[0])
    dlz= numpy.fabs((ji[1]-jia[1])/ji[1])
    djz= numpy.fabs((ji[2]-jia[2])/ji[2])
    assert djr < 10.**-2., 'actionAngleIsochroneApprox applied to isochrone potential fails for Jr at %f%%' % (djr*100.)
    #Lz and Jz are easy, because ip is a spherical potential
    assert dlz < 10.**-10., 'actionAngleIsochroneApprox applied to isochrone potential fails for Lz at %f%%' % (dlz*100.)
    if not ext_loaded: #odeint is less accurate than dopr54_c
        assert djz < 10.**-6., 'actionAngleIsochroneApprox applied to isochrone potential fails for Jz at %f%%' % (djz*100.)
    else:
        assert djz < 10.**-10., 'actionAngleIsochroneApprox applied to isochrone potential fails for Jz at %f%%' % (djz*100.)
    return None

#Test the actionAngleIsochroneApprox against an isochrone potential: frequencies
def test_actionAngleIsochroneApprox_otherIsochrone_freqs():   
    from galpy.potential import IsochronePotential
    from galpy.actionAngle import actionAngleIsochroneApprox, \
        actionAngleIsochrone
    ip= IsochronePotential(normalize=1.,b=1.2)
    aAI= actionAngleIsochrone(ip=ip)
    aAIA= actionAngleIsochroneApprox(pot=ip,b=0.8)
    R,vR,vT,z,vz,phi= 1.1, 0.3, 1.2, 0.2,0.5,2.
    jiO= aAI.actionsFreqs(R,vR,vT,z,vz,phi)
    jiaO= aAIA.actionsFreqs(R,vR,vT,z,vz,phi)
    dOr= numpy.fabs((jiO[3]-jiaO[3])/jiO[3])
    dOp= numpy.fabs((jiO[4]-jiaO[4])/jiO[4])
    dOz= numpy.fabs((jiO[5]-jiaO[5])/jiO[5])
    assert dOr < 10.**-6., 'actionAngleIsochroneApprox applied to isochrone potential fails for Or at %f%%' % (dOr*100.)
    assert dOp < 10.**-6., 'actionAngleIsochroneApprox applied to isochrone potential fails for Op at %f%%' % (dOp*100.)
    assert dOz < 10.**-6., 'actionAngleIsochroneApprox applied to isochrone potential fails for Oz at %f%%' % (dOz*100.)
    #Same with _firstFlip, shouldn't be different bc doesn't do anything for R,vR,... input
    jiaO= aAIA.actionsFreqs(R,vR,vT,z,vz,phi,_firstFlip=True)
    dOr= numpy.fabs((jiO[3]-jiaO[3])/jiO[3])
    dOp= numpy.fabs((jiO[4]-jiaO[4])/jiO[4])
    dOz= numpy.fabs((jiO[5]-jiaO[5])/jiO[5])
    assert dOr < 10.**-6., 'actionAngleIsochroneApprox applied to isochrone potential fails for Or at %f%%' % (dOr*100.)
    assert dOp < 10.**-6., 'actionAngleIsochroneApprox applied to isochrone potential fails for Op at %f%%' % (dOp*100.)
    assert dOz < 10.**-6., 'actionAngleIsochroneApprox applied to isochrone potential fails for Oz at %f%%' % (dOz*100.)
    return None

#Test the actionAngleIsochroneApprox against an isochrone potential: angles
def test_actionAngleIsochroneApprox_otherIsochrone_angles():   
    from galpy.potential import IsochronePotential
    from galpy.actionAngle import actionAngleIsochroneApprox, \
        actionAngleIsochrone
    ip= IsochronePotential(normalize=1.,b=1.2)
    aAI= actionAngleIsochrone(ip=ip)
    aAIA= actionAngleIsochroneApprox(pot=ip,b=0.8)
    R,vR,vT,z,vz,phi= 1.1, 0.3, 1.2, 0.2,0.5,2.
    jiO= aAI.actionsFreqsAngles(R,vR,vT,z,vz,phi)
    jiaO= aAIA.actionsFreqsAngles(R,vR,vT,z,vz,phi)
    dar= numpy.fabs((jiO[6]-jiaO[6])/jiO[6])
    dap= numpy.fabs((jiO[7]-jiaO[7])/jiO[7])
    daz= numpy.fabs((jiO[8]-jiaO[8])/jiO[8])
    assert dar < 10.**-4., 'actionAngleIsochroneApprox applied to isochrone potential fails for ar at %f%%' % (dar*100.)
    assert dap < 10.**-4., 'actionAngleIsochroneApprox applied to isochrone potential fails for ap at %f%%' % (dap*100.)
    assert daz < 10.**-4., 'actionAngleIsochroneApprox applied to isochrone potential fails for az at %f%%' % (daz*100.)
    #Same with _firstFlip, shouldn't be different bc doesn't do anything for R,vR,... input
    jiaO= aAIA.actionsFreqsAngles(R,vR,vT,z,vz,phi,_firstFlip=True)
    dar= numpy.fabs((jiO[6]-jiaO[6])/jiO[6])
    dap= numpy.fabs((jiO[7]-jiaO[7])/jiO[7])
    daz= numpy.fabs((jiO[8]-jiaO[8])/jiO[8])
    assert dar < 10.**-4., 'actionAngleIsochroneApprox applied to isochrone potential fails for ar at %f%%' % (dar*100.)
    assert dap < 10.**-4., 'actionAngleIsochroneApprox applied to isochrone potential fails for ap at %f%%' % (dap*100.)
    assert daz < 10.**-4., 'actionAngleIsochroneApprox applied to isochrone potential fails for az at %f%%' % (daz*100.)
    return None

#Test the actionAngleIsochroneApprox against an isochrone potential: actions, cumul
def test_actionAngleIsochroneApprox_otherIsochrone_actions_cumul():
    from galpy.potential import IsochronePotential
    from galpy.actionAngle import actionAngleIsochroneApprox, \
        actionAngleIsochrone
    from galpy.orbit_src.FullOrbit import ext_loaded
    ip= IsochronePotential(normalize=1.,b=1.2)
    aAI= actionAngleIsochrone(ip=ip)
    aAIA= actionAngleIsochroneApprox(pot=ip,b=0.8)
    R,vR,vT,z,vz,phi= 1.1, 0.3, 1.2, 0.2,0.5,2.
    ji= aAI(R,vR,vT,z,vz,phi)
    jia= aAIA(R,vR,vT,z,vz,phi,cumul=True)
    djr= numpy.fabs((ji[0]-jia[0][0,-1])/ji[0])
    djz= numpy.fabs((ji[2]-jia[2][0,-1])/ji[2])
    assert djr < 10.**-2., 'actionAngleIsochroneApprox applied to isochrone potential fails for Jr at %f%%' % (djr*100.)
    #Lz and Jz are easy, because ip is a spherical potential
    if not ext_loaded: #odeint is less accurate than dopr54_c
        assert djz < 10.**-6., 'actionAngleIsochroneApprox applied to isochrone potential fails for Jz at %f%%' % (djz*100.)
    else:
        assert djz < 10.**-10., 'actionAngleIsochroneApprox applied to isochrone potential fails for Jz at %f%%' % (djz*100.)
    return None

#Test the actionAngleIsochroneApprox against an isochrone potential: actions; planarOrbit
def test_actionAngleIsochroneApprox_otherIsochrone_planarOrbit_actions():
    from galpy.potential import IsochronePotential
    from galpy.actionAngle import actionAngleIsochroneApprox, \
        actionAngleIsochrone
    ip= IsochronePotential(normalize=1.,b=1.2)
    aAI= actionAngleIsochrone(ip=ip)
    aAIA= actionAngleIsochroneApprox(pot=ip,b=0.8)
    R,vR,vT,phi= 1.1, 0.3, 1.2, 2.
    ji= aAI(R,vR,vT,0.,0.,phi)
    jia= aAIA(R,vR,vT,phi)
    djr= numpy.fabs((ji[0]-jia[0])/ji[0])
    dlz= numpy.fabs((ji[1]-jia[1])/ji[1])
    assert djr < 10.**-2., 'actionAngleIsochroneApprox applied to isochrone potential for planarOrbit fails for Jr at %f%%' % (djr*100.)
    #Lz and Jz are easy, because ip is a spherical potential
    assert dlz < 10.**-10., 'actionAngleIsochroneApprox applied to isochrone potential for planarOrbit fails for Lz at %f%%' % (dlz*100.)
    return None

#Test the actionAngleIsochroneApprox against an isochrone potential: actions; integrated planarOrbit
def test_actionAngleIsochroneApprox_otherIsochrone_planarOrbit_integratedOrbit_actions():
    from galpy.potential import IsochronePotential
    from galpy.actionAngle import actionAngleIsochroneApprox, \
        actionAngleIsochrone
    from galpy.orbit import Orbit
    ip= IsochronePotential(normalize=1.,b=1.2)
    aAI= actionAngleIsochrone(ip=ip)
    aAIA= actionAngleIsochroneApprox(pot=ip,b=0.8)
    R,vR,vT,phi= 1.1, 0.3, 1.2, 2.
    ji= aAI(R,vR,vT,0.,0.,phi)
    o= Orbit([R,vR,vT,phi])
    ts= numpy.linspace(0.,250.,25000)
    o.integrate(ts,ip)
    jia= aAIA(o)
    djr= numpy.fabs((ji[0]-jia[0])/ji[0])
    dlz= numpy.fabs((ji[1]-jia[1])/ji[1])
    assert djr < 10.**-2., 'actionAngleIsochroneApprox applied to isochrone potential for planarOrbit fails for Jr at %f%%' % (djr*100.)
    #Lz and Jz are easy, because ip is a spherical potential
    assert dlz < 10.**-10., 'actionAngleIsochroneApprox applied to isochrone potential for planarOrbit fails for Lz at %f%%' % (dlz*100.)
    return None

#Test the actionAngleIsochroneApprox against an isochrone potential: actions; for an integrated orbit
def test_actionAngleIsochroneApprox_otherIsochrone_integratedOrbit_actions():
    from galpy.potential import IsochronePotential
    from galpy.actionAngle import actionAngleIsochroneApprox, \
        actionAngleIsochrone
    from galpy.orbit_src.FullOrbit import ext_loaded
    from galpy.orbit import Orbit
    ip= IsochronePotential(normalize=1.,b=1.2)
    aAI= actionAngleIsochrone(ip=ip)
    aAIA= actionAngleIsochroneApprox(pot=ip,b=0.8)
    R,vR,vT,z,vz,phi= 1.1, 0.3, 1.2, 0.2,0.5,2.
    ji= aAI(R,vR,vT,z,vz,phi)
    #Setup an orbit, and integrated it first
    o= Orbit([R,vR,vT,z,vz,phi])
    ts= numpy.linspace(0.,250.,25000) #Integrate for a long time, not the default
    o.integrate(ts,ip)
    jia= aAIA(o) #actions, with an integrated orbit
    djr= numpy.fabs((ji[0]-jia[0])/ji[0])
    dlz= numpy.fabs((ji[1]-jia[1])/ji[1])
    djz= numpy.fabs((ji[2]-jia[2])/ji[2])
    assert djr < 10.**-2., 'actionAngleIsochroneApprox applied to isochrone potential fails for Jr at %f%%' % (djr*100.)
    #Lz and Jz are easy, because ip is a spherical potential
    assert dlz < 10.**-10., 'actionAngleIsochroneApprox applied to isochrone potential fails for Lz at %f%%' % (dlz*100.)
    if not ext_loaded: #odeint is less accurate than dopr54_c
        assert djz < 10.**-6., 'actionAngleIsochroneApprox applied to isochrone potential fails for Jz at %f%%' % (djz*100.)
    else:
        assert djz < 10.**-10., 'actionAngleIsochroneApprox applied to isochrone potential fails for Jz at %f%%' % (djz*100.)
    return None

#Test the actionAngleIsochroneApprox against an isochrone potential: frequencies; for an integrated orbit
def test_actionAngleIsochroneApprox_otherIsochrone_integratedOrbit_freqs():   
    from galpy.potential import IsochronePotential
    from galpy.actionAngle import actionAngleIsochroneApprox, \
        actionAngleIsochrone
    from galpy.orbit import Orbit
    ip= IsochronePotential(normalize=1.,b=1.2)
    aAI= actionAngleIsochrone(ip=ip)
    aAIA= actionAngleIsochroneApprox(pot=ip,b=0.8)
    R,vR,vT,z,vz,phi= 1.1, 0.3, 1.2, 0.2,0.5,2.
    jiO= aAI.actionsFreqs(R,vR,vT,z,vz,phi)
    #Setup an orbit, and integrated it first
    o= Orbit([R,vR,vT,z,vz,phi])
    ts= numpy.linspace(0.,250.,25000) #Integrate for a long time, not the default
    o.integrate(ts,ip)
    jiaO= aAIA.actionsFreqs([o]) #for list
    dOr= numpy.fabs((jiO[3]-jiaO[3])/jiO[3])
    dOp= numpy.fabs((jiO[4]-jiaO[4])/jiO[4])
    dOz= numpy.fabs((jiO[5]-jiaO[5])/jiO[5])
    assert dOr < 10.**-6., 'actionAngleIsochroneApprox applied to isochrone potential fails for Or at %f%%' % (dOr*100.)
    assert dOp < 10.**-6., 'actionAngleIsochroneApprox applied to isochrone potential fails for Op at %f%%' % (dOp*100.)
    assert dOz < 10.**-6., 'actionAngleIsochroneApprox applied to isochrone potential fails for Oz at %f%%' % (dOz*100.)
    #Same with specifying ts
    jiaO= aAIA.actionsFreqs(o,ts=ts)
    dOr= numpy.fabs((jiO[3]-jiaO[3])/jiO[3])
    dOp= numpy.fabs((jiO[4]-jiaO[4])/jiO[4])
    dOz= numpy.fabs((jiO[5]-jiaO[5])/jiO[5])
    assert dOr < 10.**-6., 'actionAngleIsochroneApprox applied to isochrone potential fails for Or at %f%%' % (dOr*100.)
    assert dOp < 10.**-6., 'actionAngleIsochroneApprox applied to isochrone potential fails for Op at %f%%' % (dOp*100.)
    assert dOz < 10.**-6., 'actionAngleIsochroneApprox applied to isochrone potential fails for Oz at %f%%' % (dOz*100.)
    return None

#Test the actionAngleIsochroneApprox against an isochrone potential: angles; for an integrated orbit
def test_actionAngleIsochroneApprox_otherIsochrone_integratedOrbit_angles():   
    from galpy.potential import IsochronePotential
    from galpy.actionAngle import actionAngleIsochroneApprox, \
        actionAngleIsochrone
    from galpy.orbit import Orbit
    ip= IsochronePotential(normalize=1.,b=1.2)
    aAI= actionAngleIsochrone(ip=ip)
    aAIA= actionAngleIsochroneApprox(pot=ip,b=0.8)
    R,vR,vT,z,vz,phi= 1.1, 0.3, 1.2, 0.2,0.5,2.
    jiO= aAI.actionsFreqsAngles(R,vR,vT,z,vz,phi)
    #Setup an orbit, and integrated it first
    o= Orbit([R,vR,vT,z,vz,phi])
    ts= numpy.linspace(0.,250.,25000) #Integrate for a long time, not the default
    o.integrate(ts,ip)
    jiaO= aAIA.actionsFreqsAngles(o)
    dar= numpy.fabs((jiO[6]-jiaO[6])/jiO[6])
    dap= numpy.fabs((jiO[7]-jiaO[7])/jiO[7])
    daz= numpy.fabs((jiO[8]-jiaO[8])/jiO[8])
    assert dar < 10.**-4., 'actionAngleIsochroneApprox applied to isochrone potential fails for ar at %f%%' % (dar*100.)
    assert dap < 10.**-4., 'actionAngleIsochroneApprox applied to isochrone potential fails for ap at %f%%' % (dap*100.)
    assert daz < 10.**-4., 'actionAngleIsochroneApprox applied to isochrone potential fails for az at %f%%' % (daz*100.)
    #Same with specifying ts
    jiaO= aAIA.actionsFreqsAngles(o,ts=ts)
    dar= numpy.fabs((jiO[6]-jiaO[6])/jiO[6])
    dap= numpy.fabs((jiO[7]-jiaO[7])/jiO[7])
    daz= numpy.fabs((jiO[8]-jiaO[8])/jiO[8])
    assert dar < 10.**-4., 'actionAngleIsochroneApprox applied to isochrone potential fails for ar at %f%%' % (dar*100.)
    assert dap < 10.**-4., 'actionAngleIsochroneApprox applied to isochrone potential fails for ap at %f%%' % (dap*100.)
    assert daz < 10.**-4., 'actionAngleIsochroneApprox applied to isochrone potential fails for az at %f%%' % (daz*100.)
    return None

#Check that actionAngleIsochroneApprox gives the same answer for different setups
def test_actionAngleIsochroneApprox_diffsetups(): 
    from galpy.potential import LogarithmicHaloPotential, \
        IsochronePotential
    from galpy.actionAngle import actionAngleIsochroneApprox, \
        actionAngleIsochrone
    from galpy.orbit import Orbit
    lp= LogarithmicHaloPotential(normalize=1.,q=0.9)
    #Different setups
    aAI= actionAngleIsochroneApprox(pot=lp,b=0.8)
    aAIip= actionAngleIsochroneApprox(pot=lp,
                                      ip=IsochronePotential(normalize=1.,
                                                            b=0.8))
    aAIaAIip= actionAngleIsochroneApprox(pot=lp,
                                         aAI=actionAngleIsochrone(ip=IsochronePotential(normalize=1.,
                                                                                        b=0.8)))
    aAIrk6= actionAngleIsochroneApprox(pot=lp,b=0.8,integrate_method='rk6_c')
    aAIlong= actionAngleIsochroneApprox(pot=lp,b=0.8,tintJ=200.)
    aAImany= actionAngleIsochroneApprox(pot=lp,b=0.8,ntintJ=20000)
    #Orbit to test on
    obs= Orbit([1.56148083,0.35081535,-1.15481504,
                0.88719443,-0.47713334,0.12019596])
    #Actions, frequencies, angles
    acfs= numpy.array(list(aAI.actionsFreqsAngles(obs()))).flatten()
    acfsip= numpy.array(list(aAIip.actionsFreqsAngles(obs()))).flatten()
    acfsaAIip= numpy.array(list(aAIaAIip.actionsFreqsAngles(obs()))).flatten()
    acfsrk6= numpy.array(list(aAIrk6.actionsFreqsAngles(obs()))).flatten()
    acfslong= numpy.array(list(aAIlong.actionsFreqsAngles(obs()))).flatten()
    acfsmany= numpy.array(list(aAImany.actionsFreqsAngles(obs()))).flatten()
    acfsfirstFlip= numpy.array(list(aAI.actionsFreqsAngles(obs(),_firstFlip=True))).flatten()
    #Check that they are the same
    assert numpy.amax(numpy.fabs((acfs-acfsip)/acfs)) < 10.**-16., \
        'actionAngleIsochroneApprox calculated w/ b= and ip= set to the equivalent IsochronePotential do not agree'
    assert numpy.amax(numpy.fabs((acfs-acfsaAIip)/acfs)) < 10.**-16., \
        'actionAngleIsochroneApprox calculated w/ b= and aAI= set to the equivalent IsochronePotential do not agree'
    assert numpy.amax(numpy.fabs((acfs-acfsrk6)/acfs)) < 10.**-8., \
        'actionAngleIsochroneApprox calculated w/ integrate_method=dopr54_c and rk6_c do not agree at %g%%' %(100.*numpy.amax(numpy.fabs((acfs-acfsrk6)/acfs)))
    assert numpy.amax(numpy.fabs((acfs-acfslong)/acfs)) < 10.**-2., \
        'actionAngleIsochroneApprox calculated w/ tintJ=100 and 200 do not agree at %g%%' % (100.*numpy.amax(numpy.fabs((acfs-acfslong)/acfs)))
    assert numpy.amax(numpy.fabs((acfs-acfsmany)/acfs)) < 10.**-4., \
        'actionAngleIsochroneApprox calculated w/ ntintJ=10000 and 20000 do not agree at %g%%' % (100.*numpy.amax(numpy.fabs((acfs-acfsmany)/acfs)))
    assert numpy.amax(numpy.fabs((acfs-acfsfirstFlip)/acfs)) < 10.**-4., \
        'actionAngleIsochroneApprox calculated w/ _firstFlip and w/o do not agree at %g%%' % (100.*numpy.amax(numpy.fabs((acfs-acfsmany)/acfs)))
    return None

#Check that actionAngleIsochroneApprox gives the same answer w/ and w/o firstFlip
def test_actionAngleIsochroneApprox_firstFlip(): 
    from galpy.potential import LogarithmicHaloPotential, \
        IsochronePotential
    from galpy.actionAngle import actionAngleIsochroneApprox, \
        actionAngleIsochrone
    from galpy.orbit import Orbit
    lp= LogarithmicHaloPotential(normalize=1.,q=0.9)
    aAI= actionAngleIsochroneApprox(pot=lp,b=0.8)
    #Orbit to test on
    obs= Orbit([1.56148083,0.35081535,-1.15481504,
                0.88719443,-0.47713334,0.12019596])
    #Actions, frequencies, angles
    acfs= numpy.array(list(aAI.actionsFreqsAngles(obs()))).flatten()
    acfsfirstFlip= numpy.array(list(aAI.actionsFreqsAngles(obs(),_firstFlip=True))).flatten()
    #Check that they are the same
    assert numpy.amax(numpy.fabs((acfs-acfsfirstFlip)/acfs)) < 10.**-4., \
        'actionAngleIsochroneApprox calculated w/ _firstFlip and w/o do not agree at %g%%' % (100.*numpy.amax(numpy.fabs((acfs-acfsfirstFlip)/acfs)))
    #Also test that this still works when the orbit was already integrated
    obs= Orbit([1.56148083,0.35081535,-1.15481504,
                0.88719443,-0.47713334,0.12019596])
    ts= numpy.linspace(0.,250.,25000)
    obs.integrate(ts,lp)
    acfs= numpy.array(list(aAI.actionsFreqsAngles(obs()))).flatten()
    acfsfirstFlip= numpy.array(list(aAI.actionsFreqsAngles(obs(),
                                                           _firstFlip=True))).flatten()
    #Check that they are the same
    assert numpy.amax(numpy.fabs((acfs-acfsfirstFlip)/acfs)) < 10.**-4., \
        'actionAngleIsochroneApprox calculated w/ _firstFlip and w/o do not agree at %g%%' % (100.*numpy.amax(numpy.fabs((acfs-acfsfirstFlip)/acfs)))
    return None

#Test the actionAngleIsochroneApprox used in Bovy (2014)
def test_actionAngleIsochroneApprox_bovy14():   
    from galpy.potential import LogarithmicHaloPotential
    from galpy.actionAngle import actionAngleIsochroneApprox
    from galpy.orbit import Orbit
    lp= LogarithmicHaloPotential(normalize=1.,q=0.9)
    aAI= actionAngleIsochroneApprox(pot=lp,b=0.8)
    obs= Orbit([1.56148083,0.35081535,-1.15481504,
                0.88719443,-0.47713334,0.12019596])
    times= numpy.linspace(0.,100.,51)
    obs.integrate(times,lp,method='dopr54_c')
    js= aAI(obs.R(times),obs.vR(times),obs.vT(times),obs.z(times),
            obs.vz(times),obs.phi(times))
    maxdj= numpy.amax(numpy.fabs((js-numpy.tile(numpy.mean(js,axis=1),(len(times),1)).T)),axis=1)/numpy.mean(js,axis=1)
    assert maxdj[0] < 3.*10.**-2., 'Jr conservation for the GD-1 like orbit of Bovy (2014) fails at %f%%' % (100.*maxdj[0])
    assert maxdj[1] < 10.**-2., 'Lz conservation for the GD-1 like orbit of Bovy (2014) fails at %f%%' % (100.*maxdj[1])
    assert maxdj[2] < 2.*10.**-2., 'Jz conservation for the GD-1 like orbit of Bovy (2014) fails at %f%%' % (100.*maxdj[2])
    return None

#Test the actionAngleIsochroneApprox for a triaxial potential
def test_actionAngleIsochroneApprox_triaxialnfw_conserved_actions():   
    from galpy.potential import TriaxialNFWPotential
    from galpy.actionAngle import actionAngleIsochroneApprox
    from galpy.orbit import Orbit
    tnp= TriaxialNFWPotential(b=.9,c=.8,normalize=1.)
    aAI= actionAngleIsochroneApprox(pot=tnp,b=0.8,tintJ=200.)
    obs= Orbit([1.,0.2,1.1,0.1,0.1,0.])
    check_actionAngle_conserved_actions(aAI,obs,tnp,
                                        -1.7,-2.,-1.7,ntimes=51,inclphi=True)
    return None

def test_actionAngleIsochroneApprox_triaxialnfw_linear_angles():   
    from galpy.potential import TriaxialNFWPotential
    from galpy.actionAngle import actionAngleIsochroneApprox
    from galpy.orbit import Orbit
    tnp= TriaxialNFWPotential(b=.9,c=.8,normalize=1.)
    aAI= actionAngleIsochroneApprox(pot=tnp,b=0.8,tintJ=200.)
    obs= Orbit([1.,0.2,1.1,0.1,0.1,0.])
    check_actionAngle_linear_angles(aAI,obs,tnp,
                                    -5.,-5.,-5.,
                                    -5.,-5.,-5.,
                                    -4.,-4.,-4.,
                                    separate_times=True, # otherwise, memory issues on travis
                                    maxt=4.,ntimes=51) # quick, essentially tests that nothing is grossly wrong
    return None

def test_actionAngleIsochroneApprox_plotting():   
    from galpy.potential import LogarithmicHaloPotential
    from galpy.actionAngle import actionAngleIsochroneApprox
    from galpy.orbit import Orbit
    lp= LogarithmicHaloPotential(normalize=1.,q=0.9)
    aAI= actionAngleIsochroneApprox(pot=lp,b=0.8)
    obs= Orbit([1.56148083,0.35081535,-1.15481504,
                0.88719443,-0.47713334,0.12019596])
    #Various plots that should be produced
    aAI.plot(obs)
    aAI.plot(obs,type='jr')
    aAI.plot(numpy.reshape(obs.R(obs._orb.t),(1,len(obs._orb.t))),
             numpy.reshape(obs.vR(obs._orb.t),(1,len(obs._orb.t))),
             numpy.reshape(obs.vT(obs._orb.t),(1,len(obs._orb.t))),
             numpy.reshape(obs.z(obs._orb.t),(1,len(obs._orb.t))),
             numpy.reshape(obs.vz(obs._orb.t),(1,len(obs._orb.t))),
             numpy.reshape(obs.phi(obs._orb.t),(1,len(obs._orb.t))),
             type='lz')
    aAI.plot(obs,type='jz')
    aAI.plot(obs,type='jr',downsample=True)
    aAI.plot(obs,type='lz',downsample=True)
    aAI.plot(obs,type='jz',downsample=True)
    aAI.plot(obs,type='araz')
    aAI.plot(obs,type='araz',downsample=True)
    aAI.plot(obs,type='araz',deperiod=True)
    aAI.plot(obs,type='araphi',deperiod=True)
    aAI.plot(obs,type='azaphi',deperiod=True)
    aAI.plot(obs,type='araphi',deperiod=True,downsample=True)
    aAI.plot(obs,type='azaphi',deperiod=True,downsample=True)
    #With integrated orbit, just to make sure we're covering this
    obs= Orbit([1.56148083,0.35081535,-1.15481504,
                0.88719443,-0.47713334,0.12019596])
    obs.integrate(numpy.linspace(0.,200.,20001),lp)
    aAI.plot(obs,type='jr')   
    return None

#Basic sanity checking: circular orbit should have constant R, zero vR, vT=vc
def test_actionAngleTorus_basic():
    from galpy.actionAngle import actionAngleTorus
    from galpy.potential import MWPotential, rl, vcirc, \
        FlattenedPowerPotential, PlummerPotential
    tol= -4.
    jr= 10.**-10.
    jz= 10.**-10.
    aAT= actionAngleTorus(pot=MWPotential)
    # at R=1, Lz=1
    jphi= 1.
    angler= numpy.linspace(0.,2.*numpy.pi,101)
    anglephi= numpy.linspace(0.,2.*numpy.pi,101)+1.
    anglez= numpy.linspace(0.,2.*numpy.pi,101)+2.
    RvR= aAT(jr,jphi,jz,angler,anglephi,anglez).T
    assert numpy.all(numpy.fabs(RvR[0]-rl(MWPotential,jphi)) < 10.**tol), \
        'circular orbit does not have constant radius for actionAngleTorus'
    assert numpy.all(numpy.fabs(RvR[1]) < 10.**tol), \
        'circular orbit does not have zero radial velocity for actionAngleTorus'
    assert numpy.all(numpy.fabs(RvR[2]-vcirc(MWPotential,rl(MWPotential,jphi))) < 10.**tol), \
        'circular orbit does not have constant vT=vc for actionAngleTorus'
    assert numpy.all(numpy.fabs(RvR[3]) < 10.**tol), \
        'circular orbit does not have zero vertical height for actionAngleTorus'
    assert numpy.all(numpy.fabs(RvR[4]) < 10.**tol), \
        'circular orbit does not have zero vertical velocity for actionAngleTorus'
    # at Lz=1.5, using Plummer
    tol= -3.25
    pp= PlummerPotential(normalize=1.)
    aAT= actionAngleTorus(pot=pp)
    jphi= 1.5
    RvR= aAT(jr,jphi,jz,angler,anglephi,anglez).T
    assert numpy.all(numpy.fabs(RvR[0]-rl(pp,jphi)) < 10.**tol), \
        'circular orbit does not have constant radius for actionAngleTorus'
    assert numpy.all(numpy.fabs(RvR[1]) < 10.**tol), \
        'circular orbit does not have zero radial velocity for actionAngleTorus'
    assert numpy.all(numpy.fabs(RvR[2]-vcirc(pp,rl(pp,jphi))) < 10.**tol), \
        'circular orbit does not have constant vT=vc for actionAngleTorus'
    assert numpy.all(numpy.fabs(RvR[3]) < 10.**tol), \
        'circular orbit does not have zero vertical height for actionAngleTorus'
    assert numpy.all(numpy.fabs(RvR[4]) < 10.**tol), \
        'circular orbit does not have zero vertical velocity for actionAngleTorus'
    # at Lz=0.5, using FlattenedPowerPotential
    tol= -4.
    fp= FlattenedPowerPotential(normalize=1.)
    aAT= actionAngleTorus(pot=fp)
    jphi= 0.5
    RvR= aAT(jr,jphi,jz,angler,anglephi,anglez).T
    assert numpy.all(numpy.fabs(RvR[0]-rl(fp,jphi)) < 10.**tol), \
        'circular orbit does not have constant radius for actionAngleTorus'
    assert numpy.all(numpy.fabs(RvR[1]) < 10.**tol), \
        'circular orbit does not have zero radial velocity for actionAngleTorus'
    assert numpy.all(numpy.fabs(RvR[2]-vcirc(fp,rl(fp,jphi))) < 10.**tol), \
        'circular orbit does not have constant vT=vc for actionAngleTorus'
    assert numpy.all(numpy.fabs(RvR[3]) < 10.**tol), \
        'circular orbit does not have zero vertical height for actionAngleTorus'
    assert numpy.all(numpy.fabs(RvR[4]) < 10.**tol), \
        'circular orbit does not have zero vertical velocity for actionAngleTorus'
    return None

#Basic sanity checking: close-to-circular orbit should have freq. = epicycle freq.
def test_actionAngleTorus_basic_freqs():
    from galpy.actionAngle import actionAngleTorus
    from galpy.potential import epifreq, omegac, verticalfreq, rl, \
        JaffePotential, PowerSphericalPotential, HernquistPotential
    tol= -3.
    jr= 10.**-6.
    jz= 10.**-6.
    jp= JaffePotential(normalize=1.)
    aAT= actionAngleTorus(pot=jp)
    # at Lz=1
    jphi= 1.
    om= aAT.Freqs(jr,jphi,jz)
    assert numpy.fabs((om[0]-epifreq(jp,rl(jp,jphi)))/om[0]) < 10.**tol, \
        'Close-to-circular orbit does not have Or=kappa for actionAngleTorus'
    assert numpy.fabs((om[1]-omegac(jp,rl(jp,jphi)))/om[1]) < 10.**tol, \
        'Close-to-circular orbit does not have Ophi=omega for actionAngleTorus'
    assert numpy.fabs((om[2]-verticalfreq(jp,rl(jp,jphi)))/om[2]) < 10.**tol, \
        'Close-to-circular orbit does not have Oz=nu for actionAngleTorus'
    # at Lz=1.5, w/ different potential
    pp= PowerSphericalPotential(normalize=1.)
    aAT= actionAngleTorus(pot=pp)
    jphi= 1.5
    om= aAT.Freqs(jr,jphi,jz)
    assert numpy.fabs((om[0]-epifreq(pp,rl(pp,jphi)))/om[0]) < 10.**tol, \
        'Close-to-circular orbit does not have Or=kappa for actionAngleTorus'
    assert numpy.fabs((om[1]-omegac(pp,rl(pp,jphi)))/om[1]) < 10.**tol, \
        'Close-to-circular orbit does not have Ophi=omega for actionAngleTorus'
    assert numpy.fabs((om[2]-verticalfreq(pp,rl(pp,jphi)))/om[2]) < 10.**tol, \
        'Close-to-circular orbit does not have Oz=nu for actionAngleTorus'
    # at Lz=0.5, w/ different potential
    tol= -2.5 # appears more difficult
    hp= HernquistPotential(normalize=1.)
    aAT= actionAngleTorus(pot=hp)
    jphi= 0.5
    om= aAT.Freqs(jr,jphi,jz)
    assert numpy.fabs((om[0]-epifreq(hp,rl(hp,jphi)))/om[0]) < 10.**tol, \
        'Close-to-circular orbit does not have Or=kappa for actionAngleTorus'
    assert numpy.fabs((om[1]-omegac(hp,rl(hp,jphi)))/om[1]) < 10.**tol, \
        'Close-to-circular orbit does not have Ophi=omega for actionAngleTorus'
    assert numpy.fabs((om[2]-verticalfreq(hp,rl(hp,jphi)))/om[2]) < 10.**tol, \
        'Close-to-circular orbit does not have Oz=nu for actionAngleTorus'
    return None

#Test that orbit from actionAngleTorus is the same as an integrated orbit
def test_actionAngleTorus_orbit():
    from galpy.actionAngle import actionAngleTorus
    from galpy.potential import MWPotential2014
    from galpy.orbit import Orbit
    # Set up instance
    aAT= actionAngleTorus(pot=MWPotential2014,tol=10.**-5.)
    jr,jphi,jz= 0.05,1.1,0.025
    # First calculate frequencies and the initial RvR
    RvRom= aAT.xvFreqs(jr,jphi,jz,
                       numpy.array([0.]),
                       numpy.array([1.]),
                       numpy.array([2.]))
    om= RvRom[1:]
    # Angles along an orbit
    ts= numpy.linspace(0.,100.,1001)
    angler= ts*om[0]
    anglephi= 1.+ts*om[1]
    anglez= 2.+ts*om[2]
    # Calculate the orbit using actionAngleTorus
    RvR= aAT(jr,jphi,jz,angler,anglephi,anglez).T
    # Calculate the orbit using orbit integration
    orb= Orbit([RvRom[0][:,0],RvRom[0][:,1],RvRom[0][:,2],
                RvRom[0][:,3],RvRom[0][:,4],RvRom[0][:,5]])
    orb.integrate(ts,MWPotential2014)
    # Compare
    tol= -3.
    assert numpy.all(numpy.fabs(orb.R(ts)-RvR[0]) < 10.**tol), \
        'Integrated orbit does not agree with torus orbit in R'
    assert numpy.all(numpy.fabs(orb.vR(ts)-RvR[1]) < 10.**tol), \
        'Integrated orbit does not agree with torus orbit in vR'
    assert numpy.all(numpy.fabs(orb.vT(ts)-RvR[2]) < 10.**tol), \
        'Integrated orbit does not agree with torus orbit in vT'
    assert numpy.all(numpy.fabs(orb.z(ts)-RvR[3]) < 10.**tol), \
        'Integrated orbit does not agree with torus orbit in z'
    assert numpy.all(numpy.fabs(orb.vz(ts)-RvR[4]) < 10.**tol), \
        'Integrated orbit does not agree with torus orbit in vz'
    assert numpy.all(numpy.fabs(orb.phi(ts)-RvR[5]) < 10.**tol), \
        'Integrated orbit does not agree with torus orbit in phi'
    return None

# Test that actionAngleTorus w/ interp pot gives same freqs as regular pot
@expected_failure
def test_actionAngleTorus_interppot_freqs():
    from galpy.actionAngle import actionAngleTorus
    from galpy.potential import LogarithmicHaloPotential, interpRZPotential
    lp= LogarithmicHaloPotential(normalize=1.)
    ip= interpRZPotential(RZPot=lp,
                          interpDens=True,interpRforce=True,interpzforce=True,
                          enable_c=True)
    aAT= actionAngleTorus(pot=lp)
    aATi= actionAngleTorus(pot=ip)
    jr,jphi,jz= 0.05,1.1,0.02
    om= aAT.Freqs(jr,jphi,jz)
    omi= aATi.Freqs(jr,jphi,jz)
    assert numpy.fabs(om[0]-omi[0]) < 10.**-4., 'Radial frequency computed using the torus machine does not agree between potential and interpolated potential'
    assert numpy.fabs(om[1]-omi[1]) < 10.**-4., 'Azimuthal frequency computed using the torus machine does not agree between potential and interpolated potential'
    assert numpy.fabs(om[2]-omi[2]) < 10.**-4., 'Vertical frequency computed using the torus machine does not agree between potential and interpolated potential'
    return None

#Test the actionAngleTorus against an isochrone potential: actions
def test_actionAngleTorus_Isochrone_actions():
    from galpy.potential import IsochronePotential
    from galpy.actionAngle import actionAngleTorus, \
        actionAngleIsochrone
    ip= IsochronePotential(normalize=1.,b=1.2)
    aAI= actionAngleIsochrone(ip=ip)
    tol= -6.
    aAT= actionAngleTorus(pot=ip,tol=tol)
    jr,jphi,jz= 0.075,1.1,0.05
    angler= numpy.array([0.])
    anglephi= numpy.array([numpy.pi])
    anglez= numpy.array([numpy.pi/2.])
    # Calculate position from aAT
    RvR= aAT(jr,jphi,jz,angler,anglephi,anglez).T
    # Calculate actions from aAI
    ji= aAI(*RvR)
    djr= numpy.fabs((ji[0]-jr)/jr)
    dlz= numpy.fabs((ji[1]-jphi)/jphi)
    djz= numpy.fabs((ji[2]-jz)/jz)
    assert djr < 10.**tol, 'actionAngleTorus and actionAngleIsochrone applied to isochrone potential disagree for Jr at %f%%' % (djr*100.)
    assert dlz < 10.**tol, 'actionAngleTorus and actionAngleIsochrone applied to isochrone potential disagree for Jr at %f%%' % (dlz*100.) 
    assert djz < 10.**tol, 'actionAngleTorus and actionAngleIsochrone applied to isochrone potential disagree for Jr at %f%%' % (djz*100.)
    return None

#Test the actionAngleTorus against an isochrone potential: frequencies and angles
def test_actionAngleTorus_Isochrone_freqsAngles():
    from galpy.potential import IsochronePotential
    from galpy.actionAngle import actionAngleTorus, \
        actionAngleIsochrone
    ip= IsochronePotential(normalize=1.,b=1.2)
    aAI= actionAngleIsochrone(ip=ip)
    tol= -6.
    aAT= actionAngleTorus(pot=ip,tol=tol)
    jr,jphi,jz= 0.075,1.1,0.05
    angler= numpy.array([0.1])+numpy.linspace(0.,numpy.pi,101)
    angler= angler % (2.*numpy.pi)
    anglephi= numpy.array([numpy.pi])+numpy.linspace(0.,numpy.pi,101)
    anglephi= anglephi % (2.*numpy.pi)
    anglez= numpy.array([numpy.pi/2.])+numpy.linspace(0.,numpy.pi,101)
    anglez= anglez % (2.*numpy.pi)
    # Calculate position from aAT
    RvRom= aAT.xvFreqs(jr,jphi,jz,angler,anglephi,anglez)
    # Calculate actions, frequencies, and angles from aAI
    ws= aAI.actionsFreqsAngles(*RvRom[0].T)
    dOr= numpy.fabs((ws[3]-RvRom[1]))
    dOp= numpy.fabs((ws[4]-RvRom[2]))
    dOz= numpy.fabs((ws[5]-RvRom[3]))
    dar= numpy.fabs((ws[6]-angler))
    dap= numpy.fabs((ws[7]-anglephi))
    daz= numpy.fabs((ws[8]-anglez))
    dar[dar > numpy.pi]-= 2.*numpy.pi
    dar[dar < -numpy.pi]+= 2.*numpy.pi
    dap[dap > numpy.pi]-= 2.*numpy.pi
    dap[dap < -numpy.pi]+= 2.*numpy.pi
    daz[daz > numpy.pi]-= 2.*numpy.pi
    daz[daz < -numpy.pi]+= 2.*numpy.pi
    assert numpy.all(dOr < 10.**tol), 'actionAngleTorus and actionAngleIsochrone applied to isochrone potential disagree for Or at %f%%' % (numpy.nanmax(dOr)*100.)
    assert numpy.all(dOp < 10.**tol), 'actionAngleTorus and actionAngleIsochrone applied to isochrone potential disagree for Ophi at %f%%' % (numpy.nanmax(dOp)*100.) 
    assert numpy.all(dOz < 10.**tol), 'actionAngleTorus and actionAngleIsochrone applied to isochrone potential disagree for Oz at %f%%' % (numpy.nanmax(dOz)*100.)
    assert numpy.all(dar < 10.**tol), 'actionAngleTorus and actionAngleIsochrone applied to isochrone potential disagree for ar at %f' % (numpy.nanmax(dar))
    assert numpy.all(dap < 10.**tol), 'actionAngleTorus and actionAngleIsochrone applied to isochrone potential disagree for aphi at %f' % (numpy.nanmax(dap))
    assert numpy.all(daz < 10.**tol), 'actionAngleTorus and actionAngleIsochrone applied to isochrone potential disagree for az at %f' % (numpy.nanmax(daz))
    return None

#Test the actionAngleTorus against a Staeckel potential: actions
def test_actionAngleTorus_Staeckel_actions():
    from galpy.potential import KuzminKutuzovStaeckelPotential
    from galpy.actionAngle import actionAngleTorus, \
        actionAngleStaeckel
    delta= 1.2
    kp= KuzminKutuzovStaeckelPotential(normalize=1.,Delta=delta)
    aAS= actionAngleStaeckel(pot=kp,delta=delta,c=True)
    tol= -3.
    aAT= actionAngleTorus(pot=kp,tol=tol)
    jr,jphi,jz= 0.075,1.1,0.05
    angler= numpy.array([0.])
    anglephi= numpy.array([numpy.pi])
    anglez= numpy.array([numpy.pi/2.])
    # Calculate position from aAT
    RvR= aAT(jr,jphi,jz,angler,anglephi,anglez).T
    # Calculate actions from aAI
    ji= aAS(*RvR)
    djr= numpy.fabs((ji[0]-jr)/jr)
    dlz= numpy.fabs((ji[1]-jphi)/jphi)
    djz= numpy.fabs((ji[2]-jz)/jz)
    assert djr < 10.**tol, 'actionAngleTorus and actionAngleStaeckel applied to Staeckel potential disagree for Jr at %f%%' % (djr*100.)
    assert dlz < 10.**tol, 'actionAngleTorus and actionAngleStaeckel applied to Staeckel potential disagree for Jr at %f%%' % (dlz*100.) 
    assert djz < 10.**tol, 'actionAngleTorus and actionAngleStaeckel applied to Staeckel potential disagree for Jr at %f%%' % (djz*100.)
    return None

#Test the actionAngleTorus against an isochrone potential: frequencies and angles
def test_actionAngleTorus_Staeckel_freqsAngles():
    from galpy.potential import KuzminKutuzovStaeckelPotential
    from galpy.actionAngle import actionAngleTorus, \
        actionAngleStaeckel
    delta= 1.2
    kp= KuzminKutuzovStaeckelPotential(normalize=1.,Delta=delta)
    aAS= actionAngleStaeckel(pot=kp,delta=delta,c=True)
    tol= -3.
    aAT= actionAngleTorus(pot=kp,tol=tol)
    jr,jphi,jz= 0.075,1.1,0.05
    angler= numpy.array([0.1])+numpy.linspace(0.,numpy.pi,101)
    angler= angler % (2.*numpy.pi)
    anglephi= numpy.array([numpy.pi])+numpy.linspace(0.,numpy.pi,101)
    anglephi= anglephi % (2.*numpy.pi)
    anglez= numpy.array([numpy.pi/2.])+numpy.linspace(0.,numpy.pi,101)
    anglez= anglez % (2.*numpy.pi)
    # Calculate position from aAT
    RvRom= aAT.xvFreqs(jr,jphi,jz,angler,anglephi,anglez)
    # Calculate actions, frequencies, and angles from aAI
    ws= aAS.actionsFreqsAngles(*RvRom[0].T)
    dOr= numpy.fabs((ws[3]-RvRom[1]))
    dOp= numpy.fabs((ws[4]-RvRom[2]))
    dOz= numpy.fabs((ws[5]-RvRom[3]))
    dar= numpy.fabs((ws[6]-angler))
    dap= numpy.fabs((ws[7]-anglephi))
    daz= numpy.fabs((ws[8]-anglez))
    dar[dar > numpy.pi]-= 2.*numpy.pi
    dar[dar < -numpy.pi]+= 2.*numpy.pi
    dap[dap > numpy.pi]-= 2.*numpy.pi
    dap[dap < -numpy.pi]+= 2.*numpy.pi
    daz[daz > numpy.pi]-= 2.*numpy.pi
    daz[daz < -numpy.pi]+= 2.*numpy.pi
    assert numpy.all(dOr < 10.**tol), 'actionAngleTorus and actionAngleStaeckel applied to Staeckel potential disagree for Or at %f%%' % (numpy.nanmax(dOr)*100.)
    assert numpy.all(dOp < 10.**tol), 'actionAngleTorus and actionAngleStaeckel applied to Staeckel potential disagree for Ophi at %f%%' % (numpy.nanmax(dOp)*100.) 
    assert numpy.all(dOz < 10.**tol), 'actionAngleTorus and actionAngleStaeckel applied to Staeckel potential disagree for Oz at %f%%' % (numpy.nanmax(dOz)*100.)
    assert numpy.all(dar < 10.**tol), 'actionAngleTorus and actionAngleStaeckel applied to Staeckel potential disagree for ar at %f' % (numpy.nanmax(dar))
    assert numpy.all(dap < 10.**tol), 'actionAngleTorus and actionAngleStaeckel applied to Staeckel potential disagree for aphi at %f' % (numpy.nanmax(dap))
    assert numpy.all(daz < 10.**tol), 'actionAngleTorus and actionAngleStaeckel applied to Staeckel potential disagree for az at %f' % (numpy.nanmax(daz))
    return None

#Test the actionAngleTorus against a general potential w/ actionAngleIsochroneApprox: actions
def test_actionAngleTorus_isochroneApprox_actions():
    from galpy.potential import MWPotential2014
    from galpy.actionAngle import actionAngleTorus, \
        actionAngleIsochroneApprox
    aAIA= actionAngleIsochroneApprox(pot=MWPotential2014,b=0.8)
    tol= -2.5
    aAT= actionAngleTorus(pot=MWPotential2014,tol=tol)
    jr,jphi,jz= 0.075,1.1,0.05
    angler= numpy.array([0.])
    anglephi= numpy.array([numpy.pi])
    anglez= numpy.array([numpy.pi/2.])
    # Calculate position from aAT
    RvR= aAT(jr,jphi,jz,angler,anglephi,anglez).T
    # Calculate actions from aAIA
    ji= aAIA(*RvR)
    djr= numpy.fabs((ji[0]-jr)/jr)
    dlz= numpy.fabs((ji[1]-jphi)/jphi)
    djz= numpy.fabs((ji[2]-jz)/jz)
    assert djr < 10.**tol, 'actionAngleTorus and actionAngleIsochroneApprox applied to MWPotential2014 potential disagree for Jr at %f%%' % (djr*100.)
    assert dlz < 10.**tol, 'actionAngleTorus and actionAngleIsochroneApprox applied to MWPotential2014 potential disagree for Jr at %f%%' % (dlz*100.) 
    assert djz < 10.**tol, 'actionAngleTorus and actionAngleMWPotential2014 applied to MWPotential2014 potential disagree for Jr at %f%%' % (djz*100.)
    return None

#Test the actionAngleTorus against a general potential w/ actionAngleIsochrone: frequencies and angles
def test_actionAngleTorus_isochroneApprox_freqsAngles():
    from galpy.potential import MWPotential2014
    from galpy.actionAngle import actionAngleTorus, \
        actionAngleIsochroneApprox
    aAIA= actionAngleIsochroneApprox(pot=MWPotential2014,b=0.8)
    tol= -3.5
    aAT= actionAngleTorus(pot=MWPotential2014,tol=tol)
    jr,jphi,jz= 0.075,1.1,0.05
    angler= numpy.array([0.1])+numpy.linspace(0.,numpy.pi,21)
    angler= angler % (2.*numpy.pi)
    anglephi= numpy.array([numpy.pi])+numpy.linspace(0.,numpy.pi,21)
    anglephi= anglephi % (2.*numpy.pi)
    anglez= numpy.array([numpy.pi/2.])+numpy.linspace(0.,numpy.pi,21)
    anglez= anglez % (2.*numpy.pi)
    # Calculate position from aAT
    RvRom= aAT.xvFreqs(jr,jphi,jz,angler,anglephi,anglez)
    # Calculate actions, frequencies, and angles from aAI
    ws= aAIA.actionsFreqsAngles(*RvRom[0].T)
    dOr= numpy.fabs((ws[3]-RvRom[1]))
    dOp= numpy.fabs((ws[4]-RvRom[2]))
    dOz= numpy.fabs((ws[5]-RvRom[3]))
    dar= numpy.fabs((ws[6]-angler))
    dap= numpy.fabs((ws[7]-anglephi))
    daz= numpy.fabs((ws[8]-anglez))
    dar[dar > numpy.pi]-= 2.*numpy.pi
    dar[dar < -numpy.pi]+= 2.*numpy.pi
    dap[dap > numpy.pi]-= 2.*numpy.pi
    dap[dap < -numpy.pi]+= 2.*numpy.pi
    daz[daz > numpy.pi]-= 2.*numpy.pi
    daz[daz < -numpy.pi]+= 2.*numpy.pi
    assert numpy.all(dOr < 10.**tol), 'actionAngleTorus and actionAngleIsochroneApprox applied to MWPotential2014 potential disagree for Or at %f%%' % (numpy.nanmax(dOr)*100.)
    assert numpy.all(dOp < 10.**tol), 'actionAngleTorus and actionAngleIsochroneApprox applied to MWPotential2014 potential disagree for Ophi at %f%%' % (numpy.nanmax(dOp)*100.) 
    assert numpy.all(dOz < 10.**tol), 'actionAngleTorus and actionAngleIsochroneApprox applied to MWPotential2014 potential disagree for Oz at %f%%' % (numpy.nanmax(dOz)*100.)
    assert numpy.all(dar < 10.**tol), 'actionAngleTorus and actionAngleIsochroneApprox applied to MWPotential2014 potential disagree for ar at %f' % (numpy.nanmax(dar))
    assert numpy.all(dap < 10.**tol), 'actionAngleTorus and actionAngleIsochroneApprox applied to MWPotential2014 potential disagree for aphi at %f' % (numpy.nanmax(dap))
    assert numpy.all(daz < 10.**tol), 'actionAngleTorus and actionAngleIsochroneApprox applied to MWPotential2014 potential disagree for az at %f' % (numpy.nanmax(daz))
    return None

# Test that the frequencies returned by hessianFreqs are the same as those returned by Freqs
def test_actionAngleTorus_hessian_freqs():
    from galpy.potential import MWPotential2014
    from galpy.actionAngle import actionAngleTorus
    aAT= actionAngleTorus(pot=MWPotential2014)
    jr,jphi,jz= 0.075,1.1,0.05
    fO= aAT.Freqs(jr,jphi,jz)[:3]
    hO= aAT.hessianFreqs(jr,jphi,jz)[1:4]
    assert numpy.all(numpy.fabs(numpy.array(fO)-numpy.array(hO)) < 10.**-8.), 'actionAngleTorus methods Freqs and hessianFreqs return different frequencies'
    return None

# Test that the Hessian is approximately symmetric
def test_actionAngleTorus_hessian_symm():
    from galpy.potential import MWPotential2014
    from galpy.actionAngle import actionAngleTorus
    aAT= actionAngleTorus(pot=MWPotential2014)
    jr,jphi,jz= 0.075,1.1,0.05
    h= aAT.hessianFreqs(jr,jphi,jz,tol=0.0001,nosym=True)[0]
    assert numpy.all(numpy.fabs((h-h.T)/h) < 0.03), 'actionAngleTorus Hessian is not symmetric'
    return None

# Test that the Hessian is approximately correct
def test_actionAngleTorus_hessian_linear():
    from galpy.potential import MWPotential2014
    from galpy.actionAngle import actionAngleTorus
    aAT= actionAngleTorus(pot=MWPotential2014)
    jr,jphi,jz= 0.075,1.1,0.05
    h= aAT.hessianFreqs(jr,jphi,jz,tol=0.0001,nosym=True)[0]
    dj= numpy.array([0.02,0.005,-0.01])
    do_fromhessian= numpy.dot(h,dj)
    O= numpy.array(aAT.Freqs(jr,jphi,jz)[:3])
    do= numpy.array(aAT.Freqs(jr+dj[0],jphi+dj[1],jz+dj[2])[:3])-O
    assert numpy.all(numpy.fabs((do_fromhessian-do)/O)< 0.001), 'actionAngleTorus Hessian does not return good approximation to dO/dJ'
    return None

# Test that the frequencies returned by xvJacobianFreqs are the same as those returned by Freqs
def test_actionAngleTorus_jacobian_freqs():
    from galpy.potential import MWPotential2014
    from galpy.actionAngle import actionAngleTorus
    aAT= actionAngleTorus(pot=MWPotential2014)
    jr,jphi,jz= 0.075,1.1,0.05
    fO= aAT.Freqs(jr,jphi,jz)[:3]
    hO= aAT.xvJacobianFreqs(jr,jphi,jz,
                            numpy.array([0.]),numpy.array([1.]),
                            numpy.array([2.]))[3:6]
    assert numpy.all(numpy.fabs(numpy.array(fO)-numpy.array(hO)) < 10.**-8.), 'actionAngleTorus methods Freqs and xvJacobianFreqs return different frequencies'
    return None

# Test that the Hessian returned by xvJacobianFreqs are the same as those returned by hessianFreqs
def test_actionAngleTorus_jacobian_hessian():
    from galpy.potential import MWPotential2014
    from galpy.actionAngle import actionAngleTorus
    aAT= actionAngleTorus(pot=MWPotential2014)
    jr,jphi,jz= 0.075,1.1,0.05
    fO= aAT.hessianFreqs(jr,jphi,jz)[0]
    hO= aAT.xvJacobianFreqs(jr,jphi,jz,
                            numpy.array([0.]),numpy.array([1.]),
                            numpy.array([2.]))[2]
    assert numpy.all(numpy.fabs(numpy.array(fO)-numpy.array(hO)) < 10.**-8.), 'actionAngleTorus methods hessianFreqs and xvJacobianFreqs return different Hessians'
    return None

# Test that the xv returned by xvJacobianFreqs are the same as those returned by __call__
def test_actionAngleTorus_jacobian_xv():
    from galpy.potential import MWPotential2014
    from galpy.actionAngle import actionAngleTorus
    aAT= actionAngleTorus(pot=MWPotential2014)
    jr,jphi,jz= 0.075,1.1,0.05
    angler= numpy.array([0.,1.])
    anglephi= numpy.array([1.,2.])
    anglez= numpy.array([2.,3.])
    fO= aAT(jr,jphi,jz,angler,anglephi,anglez)
    hO= aAT.xvJacobianFreqs(jr,jphi,jz,angler,anglephi,anglez)[0]
    assert numpy.all(numpy.fabs(numpy.array(fO)-numpy.array(hO)) < 10.**-8.), 'actionAngleTorus methods __call__ and xvJacobianFreqs return different xv'
    return None

# Test that the determinant of the Jacobian returned by xvJacobianFreqs is close to 1/R (should be 1 for rectangular coordinates, 1/R for cylindrical
def test_actionAngleTorus_jacobian_detone():
    from galpy.potential import MWPotential2014
    from galpy.actionAngle import actionAngleTorus
    aAT= actionAngleTorus(pot=MWPotential2014,dJ=0.0001)
    jr,jphi,jz= 0.075,1.1,0.05
    angler= numpy.array([0.,1.])
    anglephi= numpy.array([1.,2.])
    anglez= numpy.array([2.,3.])
    jf= aAT.xvJacobianFreqs(jr,jphi,jz,angler,anglephi,anglez)
    assert numpy.fabs(jf[0][0,0]*numpy.fabs(numpy.linalg.det(jf[1][0]))-1) < 0.01, 'Jacobian returned by actionAngleTorus method xvJacobianFreqs does not have the expected determinant'
    assert numpy.fabs(jf[0][1,0]*numpy.fabs(numpy.linalg.det(jf[1][1]))-1) < 0.01, 'Jacobian returned by actionAngleTorus method xvJacobianFreqs does not have the expected determinant'
    return None

# Test that Jacobian returned by xvJacobianFreqs is approximately correct
def test_actionAngleTorus_jacobian_linear():
    from galpy.potential import MWPotential2014
    from galpy.actionAngle import actionAngleTorus
    aAT= actionAngleTorus(pot=MWPotential2014)
    jr,jphi,jz= 0.075,1.1,0.05
    angler= numpy.array([0.5])
    anglephi= numpy.array([1.])
    anglez= numpy.array([2.])
    jf= aAT.xvJacobianFreqs(jr,jphi,jz,angler,anglephi,anglez)
    xv= aAT(jr,jphi,jz,angler,anglephi,anglez)
    dja= 2.*numpy.array([0.001,0.002,0.003,-0.002,0.004,0.002])
    xv_direct= aAT(jr+dja[0],jphi+dja[1],jz+dja[2],
                   angler+dja[3],anglephi+dja[4],anglez+dja[5])
    xv_fromjac= xv+numpy.dot(jf[1],dja)
    assert numpy.all(numpy.fabs((xv_fromjac-xv_direct)/xv_direct) < 0.01), 'Jacobian returned by actionAngleTorus method xvJacobianFreqs does not appear to be correct'
    return None

#Test error when potential is not implemented in C
def test_actionAngleTorus_nocerr():
    from galpy.actionAngle import actionAngleTorus
    from test_potential import BurkertPotentialNoC
    bp= BurkertPotentialNoC()
    try:
        aAT= actionAngleTorus(pot=bp)
    except RuntimeError: pass
    else:
        raise AssertionError("actionAngleTorus initialization with potential w/o C should have given a RuntimeError, but didn't")
    return None

#Test error when potential is not axisymmetric
def test_actionAngleTorus_nonaxierr():
    from galpy.actionAngle import actionAngleTorus
    from galpy.potential import TriaxialNFWPotential
    np= TriaxialNFWPotential(normalize=1.,b=0.9)
    try:
        aAT= actionAngleTorus(pot=np)
    except RuntimeError: pass
    else:
        raise AssertionError("actionAngleTorus initialization with non-axisymmetric potential should have given a RuntimeError, but didn't")
    return None

# Test the Autofit torus warnings
def test_actionAngleTorus_AutoFitWarning():
    from galpy.potential import LogarithmicHaloPotential
    from galpy.actionAngle import actionAngleTorus
    lp= LogarithmicHaloPotential(normalize=1.,q=0.9)
    aAT= actionAngleTorus(pot=lp,tol=10.**-8.)
    # These should give warnings
    jr, jp, jz= 0.27209033, 1.80253892, 0.6078445
    ar, ap, az= numpy.array([1.95732492]), numpy.array([6.16753224]), \
        numpy.array([4.08233059])
    #Turn warnings into errors to test for them
    import warnings
    with warnings.catch_warnings(record=True) as w:
        warnings.simplefilter("always",galpyWarning)
        aAT(jr,jp,jz,ar,ap,az)
        # Should raise warning bc of Autofit, might raise others
        raisedWarning= False
        for wa in w:
            raisedWarning= (str(wa.message) == "actionAngleTorus' AutoFit exited with non-zero return status -3: Fit failed the goal by more than 2")
            if raisedWarning: break
        assert raisedWarning, "actionAngleTorus with flattened LogarithmicHaloPotential and a particular orbit should have thrown a warning, but didn't"
    with warnings.catch_warnings(record=True) as w:
        warnings.simplefilter("always",galpyWarning)
        aAT.xvFreqs(jr,jp,jz,ar,ap,az)
        # Should raise warning bc of Autofit, might raise others
        raisedWarning= False
        for wa in w:
            raisedWarning= (str(wa.message) == "actionAngleTorus' AutoFit exited with non-zero return status -3: Fit failed the goal by more than 2")
            if raisedWarning: break
        assert raisedWarning, "actionAngleTorus with flattened LogarithmicHaloPotential and a particular orbit should have thrown a warning, but didn't"
    with warnings.catch_warnings(record=True) as w:
        warnings.simplefilter("always",galpyWarning)
        aAT.Freqs(jr,jp,jz)
        # Should raise warning bc of Autofit, might raise others
        raisedWarning= False
        for wa in w:
            raisedWarning= (str(wa.message) == "actionAngleTorus' AutoFit exited with non-zero return status -3: Fit failed the goal by more than 2")
            if raisedWarning: break
        assert raisedWarning, "actionAngleTorus with flattened LogarithmicHaloPotential and a particular orbit should have thrown a warning, but didn't"
    with warnings.catch_warnings(record=True) as w:
        warnings.simplefilter("always",galpyWarning)
        aAT.hessianFreqs(jr,jp,jz)
        # Should raise warning bc of Autofit, might raise others
        raisedWarning= False
        for wa in w:
            raisedWarning= (str(wa.message) == "actionAngleTorus' AutoFit exited with non-zero return status -3: Fit failed the goal by more than 2")
            if raisedWarning: break
        assert raisedWarning, "actionAngleTorus with flattened LogarithmicHaloPotential and a particular orbit should have thrown a warning, but didn't"
    with warnings.catch_warnings(record=True) as w:
        warnings.simplefilter("always",galpyWarning)
        aAT.xvJacobianFreqs(jr,jp,jz,ar,ap,az)
        # Should raise warning bc of Autofit, might raise others
        raisedWarning= False
        for wa in w:
            raisedWarning= (str(wa.message) == "actionAngleTorus' AutoFit exited with non-zero return status -3: Fit failed the goal by more than 2")
            if raisedWarning: break
        assert raisedWarning, "actionAngleTorus with flattened LogarithmicHaloPotential and a particular orbit should have thrown a warning, but didn't"
    return None

#Test the Orbit interface
def test_orbit_interface_spherical():
    from galpy.potential import LogarithmicHaloPotential, NFWPotential
    from galpy.orbit import Orbit
    from galpy.actionAngle import actionAngleSpherical
    lp= LogarithmicHaloPotential(normalize=1.,q=1.)
    obs= Orbit([1., 0.2, 1.5, 0.3,0.1,2.])
    assert not obs.resetaA(), 'obs.resetaA() does not return False when called before having set up an actionAngle instance'
    aAS= actionAngleSpherical(pot=lp)
    acfs= numpy.array(list(aAS.actionsFreqsAngles(obs))).reshape(9)
    type= 'spherical'
    acfso= numpy.array([obs.jr(pot=lp,type=type),
                        obs.jp(pot=lp,type=type),
                        obs.jz(pot=lp,type=type),
                        obs.Or(pot=lp,type=type),
                        obs.Op(pot=lp,type=type),
                        obs.Oz(pot=lp,type=type),
                        obs.wr(pot=lp,type=type),
                        obs.wp(pot=lp,type=type),
                        obs.wz(pot=lp,type=type)])
    maxdev= numpy.amax(numpy.abs(acfs-acfso))
    assert maxdev < 10.**-16., 'Orbit interface for actionAngleSpherical does not return the same as actionAngle interface'
    assert numpy.abs(obs.Tr(pot=lp,type=type)-2.*numpy.pi/acfs[3]) < 10.**-16., \
        'Orbit.Tr does not agree with actionAngleSpherical frequency'
    assert numpy.abs(obs.Tp(pot=lp,type=type)-2.*numpy.pi/acfs[4]) < 10.**-16., \
        'Orbit.Tp does not agree with actionAngleSpherical frequency'
    assert numpy.abs(obs.Tz(pot=lp,type=type)-2.*numpy.pi/acfs[5]) < 10.**-16., \
        'Orbit.Tz does not agree with actionAngleSpherical frequency'
    assert numpy.abs(obs.TrTp(pot=lp,type=type)-acfs[4]/acfs[3]*numpy.pi) < 10.**-16., \
        'Orbit.TrTp does not agree with actionAngleSpherical frequency'
    #Different spherical potential
    np= NFWPotential(normalize=1.)
    aAS= actionAngleSpherical(pot=np)
    acfs= numpy.array(list(aAS.actionsFreqsAngles(obs))).reshape(9)
    type= 'spherical'
    assert obs.resetaA(pot=np), 'obs.resetaA() does not return True after having set up an actionAngle instance'
    try:
        obs.jr(type=type)
    except AttributeError:
        pass #should raise this, as we have not specified a potential
    else:
        raise AssertionError('obs.jr w/o pot= does not raise AttributeError before the orbit was integrated')
    obs.integrate(numpy.linspace(0.,1.,11),np) #to test that not specifying the potential works
    acfso= numpy.array([obs.jr(type=type),
                        obs.jp(type=type),
                        obs.jz(type=type),
                        obs.Or(type=type),
                        obs.Op(type=type),
                        obs.Oz(type=type),
                        obs.wr(type=type),
                        obs.wp(type=type),
                        obs.wz(type=type)])
    maxdev= numpy.amax(numpy.abs(acfs-acfso))
    assert maxdev < 10.**-16., 'Orbit interface for actionAngleSpherical does not return the same as actionAngle interface'   
    #Directly test _resetaA
    assert obs._orb._resetaA(pot=lp), 'OrbitTop._resetaA does not return True when resetting the actionAngle instance'
    #Test that unit conversions to physical units are handled correctly
    ro, vo=8., 220.
    obs= Orbit([1., 0.2, 1.5, 0.3,0.1,2.],ro=ro,vo=vo)
    aAS= actionAngleSpherical(pot=lp)
    acfs= numpy.array(list(aAS.actionsFreqsAngles(obs))).reshape(9)
    type= 'spherical'
    acfso= numpy.array([obs.jr(pot=lp,type=type)/ro/vo,
                        obs.jp(pot=lp,type=type)/ro/vo,
                        obs.jz(pot=lp,type=type)/ro/vo,
                        obs.Or(pot=lp,type=type)/vo*ro/1.0227121655399913,
                        obs.Op(pot=lp,type=type)/vo*ro/1.0227121655399913,
                        obs.Oz(pot=lp,type=type)/vo*ro/1.0227121655399913,
                        obs.wr(pot=lp,type=type),
                        obs.wp(pot=lp,type=type),
                        obs.wz(pot=lp,type=type)])
    maxdev= numpy.amax(numpy.abs(acfs-acfso))
    assert maxdev < 10.**-9., 'Orbit interface for actionAngleSpherical does not return the same as actionAngle interface when using physical coordinates'
    assert numpy.abs(obs.Tr(pot=lp,type=type)/ro*vo*1.0227121655399913-2.*numpy.pi/acfs[3]) < 10.**-8., \
        'Orbit.Tr does not agree with actionAngleSpherical frequency when using physical coordinates'
    assert numpy.abs(obs.Tp(pot=lp,type=type)/ro*vo*1.0227121655399913-2.*numpy.pi/acfs[4]) < 10.**-8., \
        'Orbit.Tp does not agree with actionAngleSpherical frequency when using physical coordinates'
    assert numpy.abs(obs.Tz(pot=lp,type=type)/ro*vo*1.0227121655399913-2.*numpy.pi/acfs[5]) < 10.**-8., \
        'Orbit.Tz does not agree with actionAngleSpherical frequency when using physical coordinates'
    assert numpy.abs(obs.TrTp(pot=lp,type=type)-acfs[4]/acfs[3]*numpy.pi) < 10.**-8., \
        'Orbit.TrTp does not agree with actionAngleSpherical frequency when using physical coordinates'
    #Test frequency in km/s/kpc
    assert numpy.abs(obs.Or(pot=lp,type=type,kmskpc=True)/vo*ro-acfs[3]) < 10.**-8., \
        'Orbit.Or does not agree with actionAngleSpherical frequency when using physical coordinates with km/s/kpc'
    assert numpy.abs(obs.Op(pot=lp,type=type,kmskpc=True)/vo*ro-acfs[4]) < 10.**-8., \
        'Orbit.Op does not agree with actionAngleSpherical frequency when using physical coordinates with km/s/kpc'
    assert numpy.abs(obs.Oz(pot=lp,type=type,kmskpc=True)/vo*ro-acfs[5]) < 10.**-8., \
        'Orbit.Oz does not agree with actionAngleSpherical frequency when using physical coordinates with km/s/kpc'
    return None

# Test the Orbit interface for actionAngleStaeckel
def test_orbit_interface_staeckel():
    from galpy.potential import MWPotential
    from galpy.orbit import Orbit
    from galpy.actionAngle import actionAngleStaeckel
    obs= Orbit([1.05, 0.02, 1.05, 0.03,0.,2.])
    aAS= actionAngleStaeckel(pot=MWPotential,delta=0.71)
    acfs= numpy.array(list(aAS.actionsFreqsAngles(obs))).reshape(9)
    type= 'staeckel'
    acfso= numpy.array([obs.jr(pot=MWPotential,type=type,delta=0.71),
                        obs.jp(pot=MWPotential,type=type),
                        obs.jz(pot=MWPotential,type=type),
                        obs.Or(pot=MWPotential,type=type),
                        obs.Op(pot=MWPotential,type=type),
                        obs.Oz(pot=MWPotential,type=type),
                        obs.wr(pot=MWPotential,type=type),
                        obs.wp(pot=MWPotential,type=type),
                        obs.wz(pot=MWPotential,type=type)])
    maxdev= numpy.amax(numpy.abs(acfs-acfso))
    assert maxdev < 10.**-16., 'Orbit interface for actionAngleStaeckel does not return the same as actionAngle interface'
    return None

# Test the Orbit interface for actionAngleAdiabatic
def test_orbit_interface_adiabatic():
    from galpy.potential import MWPotential
    from galpy.orbit import Orbit
    from galpy.actionAngle import actionAngleAdiabatic
    obs= Orbit([1.05, 0.02, 1.05, 0.03,0.,2.])
    aAS= actionAngleAdiabatic(pot=MWPotential)
    acfs= numpy.array(list(aAS(obs))).reshape(3)
    type= 'adiabatic'
    acfso= numpy.array([obs.jr(pot=MWPotential,type=type),
                        obs.jp(pot=MWPotential,type=type),
                        obs.jz(pot=MWPotential,type=type)])
    maxdev= numpy.amax(numpy.abs(acfs-acfso))
    assert maxdev < 10.**-16., 'Orbit interface for actionAngleAdiabatic does not return the same as actionAngle interface'
    return None

def test_orbit_interface_actionAngleIsochroneApprox():
    from galpy.potential import MWPotential
    from galpy.orbit import Orbit
    from galpy.actionAngle import actionAngleIsochroneApprox
    obs= Orbit([1.05, 0.02, 1.05, 0.03,0.,2.])
    aAS= actionAngleIsochroneApprox(pot=MWPotential,b=0.8)
    acfs= list(aAS(obs))
    acfs.extend(list(aAS.actionsFreqsAngles([obs()]))[3:])
    acfs= numpy.array(acfs).reshape(9)
    type= 'isochroneApprox'
    acfso= numpy.array([obs.jr(pot=MWPotential,type=type,b=0.8),
                        obs.jp(pot=MWPotential,type=type),
                        obs.jz(pot=MWPotential,type=type),
                        obs.Or(pot=MWPotential,type=type),
                        obs.Op(pot=MWPotential,type=type),
                        obs.Oz(pot=MWPotential,type=type),
                        obs.wr(pot=MWPotential,type=type),
                        obs.wp(pot=MWPotential,type=type),
                        obs.wz(pot=MWPotential,type=type)])
    maxdev= numpy.amax(numpy.abs(acfs-acfso))
    assert maxdev < 10.**-16., 'Orbit interface for actionAngleIsochroneApproxStaeckel does not return the same as actionAngle interface'
    assert numpy.abs(obs.Tr(pot=MWPotential,type=type)-2.*numpy.pi/acfso[3]) < 10.**-16., \
        'Orbit.Tr does not agree with actionAngleSpherical frequency'
    assert numpy.abs(obs.Tp(pot=MWPotential,type=type)-2.*numpy.pi/acfso[4]) < 10.**-16., \
        'Orbit.Tp does not agree with actionAngleSpherical frequency'
    assert numpy.abs(obs.Tz(pot=MWPotential,type=type)-2.*numpy.pi/acfso[5]) < 10.**-16., \
        'Orbit.Tz does not agree with actionAngleSpherical frequency'
    assert numpy.abs(obs.TrTp(pot=MWPotential,type=type)-acfso[4]/acfso[3]*numpy.pi) < 10.**-16., \
        'Orbit.TrTp does not agree with actionAngleSpherical frequency'
    return None

# Test physical output for actionAngleStaeckel
def test_physical_staeckel():
    from galpy.potential import MWPotential
    from galpy.actionAngle import actionAngleStaeckel
    from galpy.util import bovy_conversion
    ro,vo= 7., 230.
    aA= actionAngleStaeckel(pot=MWPotential,delta=0.71,ro=ro,vo=vo)
    aAnu= actionAngleStaeckel(pot=MWPotential,delta=0.71)
    for ii in range(3):
        assert numpy.fabs(aA(1.1,0.1,1.1,0.1,0.2,0.)[ii]-aAnu(1.1,0.1,1.1,0.1,0.2,0.)[ii]*ro*vo) < 10.**-8., 'actionAngle function __call__ does not return Quantity with the right value'
    for ii in range(3):
        assert numpy.fabs(aA.actionsFreqs(1.1,0.1,1.1,0.1,0.2,0.)[ii]-aAnu.actionsFreqs(1.1,0.1,1.1,0.1,0.2,0.)[ii]*ro*vo) < 10.**-8., 'actionAngle function actionsFreqs does not return Quantity with the right value'
    for ii in range(3,6):
        assert numpy.fabs(aA.actionsFreqs(1.1,0.1,1.1,0.1,0.2,0.)[ii]-aAnu.actionsFreqs(1.1,0.1,1.1,0.1,0.2,0.)[ii]*bovy_conversion.freq_in_Gyr(vo,ro)) < 10.**-8., 'actionAngle function actionsFreqs does not return Quantity with the right value'
    for ii in range(3):
        assert numpy.fabs(aA.actionsFreqsAngles(1.1,0.1,1.1,0.1,0.2,0.)[ii]-aAnu.actionsFreqsAngles(1.1,0.1,1.1,0.1,0.2,0.)[ii]*ro*vo) < 10.**-8., 'actionAngle function actionsFreqsAngles does not return Quantity with the right value'
    for ii in range(3,6):
        assert numpy.fabs(aA.actionsFreqsAngles(1.1,0.1,1.1,0.1,0.2,0.)[ii]-aAnu.actionsFreqsAngles(1.1,0.1,1.1,0.1,0.2,0.)[ii]*bovy_conversion.freq_in_Gyr(vo,ro)) < 10.**-8., 'actionAngle function actionsFreqsAngles does not return Quantity with the right value'
    for ii in range(6,9):
        assert numpy.fabs(aA.actionsFreqsAngles(1.1,0.1,1.1,0.1,0.2,0.)[ii]-aAnu.actionsFreqsAngles(1.1,0.1,1.1,0.1,0.2,0.)[ii]) < 10.**-8., 'actionAngle function actionsFreqsAngles does not return Quantity with the right value'
    return None

#Test the b estimation
def test_estimateBIsochrone():
    from galpy.potential import IsochronePotential
    from galpy.actionAngle import estimateBIsochrone
    from galpy.orbit import Orbit
    ip= IsochronePotential(normalize=1.,b=1.2)
    o= Orbit([1.1, 0.3, 1.2, 0.2,0.5,2.])
    times= numpy.linspace(0.,100.,1001)
    o.integrate(times,ip)
    bmin, bmed, bmax= estimateBIsochrone(ip,o.R(times),o.z(times))
    assert numpy.fabs(bmed-1.2) < 10.**-15., \
        'Estimated scale parameter b when estimateBIsochrone is applied to an IsochronePotential is wrong'
    return None

#Test the focal delta estimation
def test_estimateDeltaStaeckel():
    from galpy.potential import MWPotential
    from galpy.actionAngle import estimateDeltaStaeckel
    from galpy.orbit import Orbit
    o= Orbit([1.1, 0.05, 1.1, 0.05,0.,2.])
    times= numpy.linspace(0.,100.,1001)
    o.integrate(times,MWPotential)
    delta= estimateDeltaStaeckel(MWPotential,o.R(times),o.z(times))
    assert numpy.fabs(delta-0.71) < 10.**-3., \
        'Estimated focal parameter delta when estimateDeltaStaeckel is applied to the MWPotential is wrong'
    return None

#Test the focal delta estimation
def test_estimateDeltaStaeckel_spherical():
    from galpy.potential import LogarithmicHaloPotential
    from galpy.actionAngle import estimateDeltaStaeckel
    from galpy.orbit import Orbit
    o= Orbit([1.1, 0.05, 1.1, 0.05,0.,2.])
    times= numpy.linspace(0.,100.,1001)
    lp= LogarithmicHaloPotential(normalize=1.,q=1.)
    o.integrate(times,lp)
    delta= estimateDeltaStaeckel(lp,o.R(),o.z())
    assert numpy.fabs(delta) < 10.**-6., \
        'Estimated focal parameter delta when estimateDeltaStaeckel is applied to a spherical potential is wrong'
    delta= estimateDeltaStaeckel(lp,o.R(times),o.z(times))
    assert numpy.fabs(delta) < 10.**-16., \
        'Estimated focal parameter delta when estimateDeltaStaeckel is applied to a spherical potential is wrong'
    return None

# Test that setting up the non-spherical actionAngle routines raises a warning when using MWPotential, see #229
def test_MWPotential_warning_adiabatic():
    # Test that using MWPotential throws a warning, see #229
    from galpy.actionAngle import actionAngleAdiabatic, \
        actionAngleAdiabaticGrid
    from galpy.potential import MWPotential
    with warnings.catch_warnings(record=True) as w:
        warnings.simplefilter("always",galpyWarning)
        aAA= actionAngleAdiabatic(pot=MWPotential,gamma=1.)
        # Should raise warning bc of MWPotential, might raise others
        raisedWarning= False
        for wa in w:
            raisedWarning= (str(wa.message) == "Use of MWPotential as a Milky-Way-like potential is deprecated; galpy.potential.MWPotential2014, a potential fit to a large variety of dynamical constraints (see Bovy 2015), is the preferred Milky-Way-like potential in galpy")
            if raisedWarning: break
        assert raisedWarning, "actionAngleAdiabatic with MWPotential should have thrown a warning, but didn't"
    #Grid
    with warnings.catch_warnings(record=True) as w:
        warnings.simplefilter("always",galpyWarning)
        aAA= actionAngleAdiabaticGrid(pot=MWPotential,gamma=1.,nEz=5,nEr=5,
                                      nLz=5,nR=5)
        # Should raise warning bc of MWPotential, might raise others
        raisedWarning= False
        for wa in w:
            raisedWarning= (str(wa.message) == "Use of MWPotential as a Milky-Way-like potential is deprecated; galpy.potential.MWPotential2014, a potential fit to a large variety of dynamical constraints (see Bovy 2015), is the preferred Milky-Way-like potential in galpy")
            if raisedWarning: break
        assert raisedWarning, "actionAngleAdiabaticGrid with MWPotential should have thrown a warning, but didn't"
    return None

def test_MWPotential_warning_staeckel():
    # Test that using MWPotential throws a warning, see #229
    from galpy.actionAngle import actionAngleStaeckel, \
        actionAngleStaeckelGrid
    from galpy.potential import MWPotential
    with warnings.catch_warnings(record=True) as w:
        warnings.simplefilter("always",galpyWarning)
        aAA= actionAngleStaeckel(pot=MWPotential,delta=0.5)
        # Should raise warning bc of MWPotential, might raise others
        raisedWarning= False
        for wa in w:
            raisedWarning= (str(wa.message) == "Use of MWPotential as a Milky-Way-like potential is deprecated; galpy.potential.MWPotential2014, a potential fit to a large variety of dynamical constraints (see Bovy 2015), is the preferred Milky-Way-like potential in galpy")
            if raisedWarning: break
        assert raisedWarning, "actionAngleStaeckel with MWPotential should have thrown a warning, but didn't"
    #Grid
    with warnings.catch_warnings(record=True) as w:
        warnings.simplefilter("always",galpyWarning)
        aAA= actionAngleStaeckelGrid(pot=MWPotential,delta=0.5,
                                     nE=5,npsi=5,nLz=5)
        # Should raise warning bc of MWPotential, might raise others
        raisedWarning= False
        for wa in w:
            raisedWarning= (str(wa.message) == "Use of MWPotential as a Milky-Way-like potential is deprecated; galpy.potential.MWPotential2014, a potential fit to a large variety of dynamical constraints (see Bovy 2015), is the preferred Milky-Way-like potential in galpy")
            if raisedWarning: break
        assert raisedWarning, "actionAngleStaeckelGrid with MWPotential should have thrown a warning, but didn't"
    return None

def test_MWPotential_warning_isochroneapprox():
    # Test that using MWPotential throws a warning, see #229
    from galpy.actionAngle import actionAngleIsochroneApprox
    from galpy.potential import MWPotential
    with warnings.catch_warnings(record=True) as w:
        warnings.simplefilter("always",galpyWarning)
        aAA= actionAngleIsochroneApprox(pot=MWPotential,b=1.)
        # Should raise warning bc of MWPotential, might raise others
        raisedWarning= False
        for wa in w:
            raisedWarning= (str(wa.message) == "Use of MWPotential as a Milky-Way-like potential is deprecated; galpy.potential.MWPotential2014, a potential fit to a large variety of dynamical constraints (see Bovy 2015), is the preferred Milky-Way-like potential in galpy")
            if raisedWarning: break
        assert raisedWarning, "actionAngleIsochroneApprox with MWPotential should have thrown a warning, but didn't"
    return None

def test_MWPotential_warning_torus():
    # Test that using MWPotential throws a warning, see #229
    from galpy.actionAngle import actionAngleTorus
    from galpy.potential import MWPotential
    warnings.simplefilter("error",galpyWarning)
    try:
        aAA= actionAngleTorus(pot=MWPotential)
    except: pass
    else:
        raise AssertionError("actionAngleTorus with MWPotential should have thrown a warning, but didn't")
    #Turn warnings back into warnings
    warnings.simplefilter("always",galpyWarning)
    return None

#Test that the actions are conserved along an orbit
def check_actionAngle_conserved_actions(aA,obs,pot,toljr,toljp,toljz,
                                        ntimes=1001,fixed_quad=False,
                                        inclphi=False):
    times= numpy.linspace(0.,100.,ntimes)
    obs.integrate(times,pot,method='dopr54_c')
    if fixed_quad and inclphi:
        js= aA(obs.R(times),obs.vR(times),obs.vT(times),obs.z(times),
               obs.vz(times),obs.phi(times),fixed_quad=True)
    elif fixed_quad and not inclphi:
        js= aA(obs.R(times),obs.vR(times),obs.vT(times),obs.z(times),
               obs.vz(times),fixed_quad=True)
    elif inclphi:
        js= aA(obs.R(times),obs.vR(times),obs.vT(times),obs.z(times),
               obs.vz(times),obs.phi(times))
    else:
        js= aA(obs.R(times),obs.vR(times),obs.vT(times),obs.z(times),
               obs.vz(times))
    maxdj= numpy.amax(numpy.fabs((js-numpy.tile(numpy.mean(js,axis=1),(len(times),1)).T)),axis=1)/numpy.mean(js,axis=1)
    assert maxdj[0] < 10.**toljr, 'Jr conservation fails at %g%%' % (100.*maxdj[0])
    assert maxdj[1] < 10.**toljp, 'Lz conservation fails at %g%%' % (100.*maxdj[1])
    assert maxdj[2] < 10.**toljz, 'Jz conservation fails at %g%%' % (100.*maxdj[2])
    return None

#Test that the angles increase linearly
def check_actionAngle_linear_angles(aA,obs,pot,
                                    tolinitar,tolinitap,tolinitaz,
                                    tolor,tolop,toloz,
                                    toldar,toldap,toldaz,
                                    maxt=100.,ntimes=1001,separate_times=False,
                                    fixed_quad=False,
                                    u0=None):
    from galpy.actionAngle import dePeriod
    times= numpy.linspace(0.,maxt,ntimes)
    obs.integrate(times,pot,method='dopr54_c')
    if fixed_quad:
        acfs_init= aA.actionsFreqsAngles(obs,fixed_quad=True) #to check the init. angles
        acfs= aA.actionsFreqsAngles(obs.R(times),obs.vR(times),obs.vT(times),
                                    obs.z(times),obs.vz(times),obs.phi(times),
                                    fixed_quad=True)
    elif not u0 is None:
        acfs_init= aA.actionsFreqsAngles(obs,u0=u0) #to check the init. angles
        acfs= aA.actionsFreqsAngles(obs.R(times),obs.vR(times),obs.vT(times),
                                    obs.z(times),obs.vz(times),obs.phi(times),
                                    u0=(u0+times*0.)) #array
    else:
        acfs_init= aA.actionsFreqsAngles(obs()) #to check the init. angles
        if separate_times:
            acfs= numpy.array([aA.actionsFreqsAngles(obs.R(t),obs.vR(t),
                                                     obs.vT(t),obs.z(t),
                                                     obs.vz(t),obs.phi(t))
                               for t in times])[:,:,0].T
            acfs= (acfs[0],acfs[1],acfs[2],
                   acfs[3],acfs[4],acfs[5],
                   acfs[6],acfs[7],acfs[8])
        else:
            acfs= aA.actionsFreqsAngles(obs.R(times),obs.vR(times),
                                        obs.vT(times),obs.z(times),
                                        obs.vz(times),obs.phi(times))
    ar= dePeriod(numpy.reshape(acfs[6],(1,len(times)))).flatten()
    ap= dePeriod(numpy.reshape(acfs[7],(1,len(times)))).flatten()
    az= dePeriod(numpy.reshape(acfs[8],(1,len(times)))).flatten()
    # Do linear fit to radial angle, check that deviations are small, check 
    # that the slope is the frequency
    linfit= numpy.polyfit(times,ar,1)
    assert numpy.fabs((linfit[1]-acfs_init[6])/acfs_init[6]) < 10.**tolinitar, \
        'Radial angle obtained by fitting linear trend to the orbit does not agree with the initially-calculated angle by %g%%' % (100.*numpy.fabs((linfit[1]-acfs_init[6])/acfs_init[6]))
    assert numpy.fabs(linfit[0]-acfs_init[3]) < 10.**tolor, \
        'Radial frequency obtained by fitting linear trend to the orbit does not agree with the initially-calculated frequency by %g%%' % (100.*numpy.fabs((linfit[0]-acfs_init[3])/acfs_init[3]))
    devs= (ar-linfit[0]*times-linfit[1])
    maxdev= numpy.amax(numpy.fabs(devs))
    assert maxdev < 10.**toldar, 'Maximum deviation from linear trend in the radial angles is %g' % maxdev
    # Do linear fit to azimuthal angle, check that deviations are small, check 
    # that the slope is the frequency
    linfit= numpy.polyfit(times,ap,1)
    assert numpy.fabs((linfit[1]-acfs_init[7])/acfs_init[7]) < 10.**tolinitap, \
        'Azimuthal angle obtained by fitting linear trend to the orbit does not agree with the initially-calculated angle by %g%%' % (100.*numpy.fabs((linfit[1]-acfs_init[7])/acfs_init[7]))
    assert numpy.fabs(linfit[0]-acfs_init[4]) < 10.**tolop, \
        'Azimuthal frequency obtained by fitting linear trend to the orbit does not agree with the initially-calculated frequency by %g%%' % (100.*numpy.fabs((linfit[0]-acfs_init[4])/acfs_init[4]))
    devs= (ap-linfit[0]*times-linfit[1])
    maxdev= numpy.amax(numpy.fabs(devs))
    assert maxdev < 10.**toldap, 'Maximum deviation from linear trend in the azimuthal angle is %g' % maxdev
    # Do linear fit to vertical angle, check that deviations are small, check 
    # that the slope is the frequency
    linfit= numpy.polyfit(times,az,1)
    assert numpy.fabs((linfit[1]-acfs_init[8])/acfs_init[8]) < 10.**tolinitaz, \
        'Vertical angle obtained by fitting linear trend to the orbit does not agree with the initially-calculated angle by %g%%' % (100.*numpy.fabs((linfit[1]-acfs_init[8])/acfs_init[8]))
    assert numpy.fabs(linfit[0]-acfs_init[5]) < 10.**toloz, \
        'Vertical frequency obtained by fitting linear trend to the orbit does not agree with the initially-calculated frequency by %g%%' % (100.*numpy.fabs((linfit[0]-acfs_init[5])/acfs_init[5]))
    devs= (az-linfit[0]*times-linfit[1])
    maxdev= numpy.amax(numpy.fabs(devs))
    assert maxdev < 10.**toldaz, 'Maximum deviation from linear trend in the vertical angles is %g' % maxdev
    return None<|MERGE_RESOLUTION|>--- conflicted
+++ resolved
@@ -862,11 +862,7 @@
     from galpy.potential import MWPotential, DoubleExponentialDiskPotential, \
         FlattenedPowerPotential, interpRZPotential, KuzminDiskPotential, \
         TriaxialHernquistPotential, TriaxialJaffePotential, \
-<<<<<<< HEAD
-        TriaxialNFWPotential
-=======
         TriaxialNFWPotential, SCFPotential
->>>>>>> b4149797
     from galpy.actionAngle import actionAngleStaeckel
     from galpy.orbit import Orbit
     from galpy.orbit_src.FullOrbit import ext_loaded
@@ -882,10 +878,7 @@
            TriaxialHernquistPotential(normalize=1.,c=0.2,pa=1.1), # tests rot, but not well
            TriaxialNFWPotential(normalize=1.,c=0.3,pa=1.1),
            TriaxialJaffePotential(normalize=1.,c=0.4,pa=1.1),
-<<<<<<< HEAD
-=======
            SCFPotential(normalize=1.),
->>>>>>> b4149797
            ip]
     for pot in pots:
         aAS= actionAngleStaeckel(pot=pot,c=True,delta=0.71)
