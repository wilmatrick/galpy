--- conflicted
+++ resolved
@@ -182,9 +182,6 @@
                                             *p._Pot._glx[ii]**2.))
                              for ii in range(p._Pot._glorder)])
             pot_args.extend([p._Pot._glw[ii] for ii in range(p._Pot._glorder)])
-<<<<<<< HEAD
-            pot_args.extend([0.,0.,0.,0.,0.,0.])
-=======
             pot_args.extend([0.,0.,0.,0.,0.,0.]) 
         elif (isinstance(p,potential_src.planarPotential.planarPotentialFromFullPotential) or isinstance(p,potential_src.planarPotential.planarPotentialFromRZPotential)) \
                  and isinstance(p._Pot,potential.SCFPotential):
@@ -196,7 +193,6 @@
             if isNonAxi:
                 pot_args.extend(p._Pot._amp*p._Pot._Asin.flatten(order='C'))  
             pot_args.extend([-1., 0, 0, 0, 0, 0, 0])   
->>>>>>> 6cef9ccb
     pot_type= nu.array(pot_type,dtype=nu.int32,order='C')
     pot_args= nu.array(pot_args,dtype=nu.float64,order='C')
     return (npot,pot_type,pot_args)
