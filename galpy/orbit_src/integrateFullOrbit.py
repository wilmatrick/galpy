import sys
import sysconfig
import warnings
import numpy as nu
import ctypes
import ctypes.util
from numpy.ctypeslib import ndpointer
import os
from galpy import potential
from galpy.util import galpyWarning
from galpy.orbit_src.integratePlanarOrbit import _parse_integrator, _parse_tol
#Find and load the library
_lib= None
outerr= None
PY3= sys.version > '3'
if PY3: #pragma: no cover
    _ext_suffix= sysconfig.get_config_var('EXT_SUFFIX')
else:
    _ext_suffix= '.so'
for path in sys.path:
    try:
        _lib = ctypes.CDLL(os.path.join(path,'galpy_integrate_c%s' % _ext_suffix))
    except OSError as e:
        if os.path.exists(os.path.join(path,'galpy_integrate_c%s' % _ext_suffix)): #pragma: no cover
            outerr= e
        _lib = None
    else:
        break
if _lib is None: #pragma: no cover
    if not outerr is None:
        warnings.warn("integrateFullOrbit_c extension module not loaded, because of error '%s' " % outerr,
                      galpyWarning)
    else:
        warnings.warn("integrateFullOrbit_c extension module not loaded, because galpy_integrate_c%s image was not found" % _ext_suffix,
                      galpyWarning)
    _ext_loaded= False
else:
    _ext_loaded= True

def _parse_pot(pot,potforactions=False,potfortorus=False):
    """Parse the potential so it can be fed to C"""
    #Figure out what's in pot
    if not isinstance(pot,list):
        pot= [pot]
    #Initialize everything
    pot_type= []
    pot_args= []
    npot= len(pot)
    for p in pot:
        if isinstance(p,potential.LogarithmicHaloPotential):
            pot_type.append(0)
            pot_args.extend([p._amp,p._q,p._core2])
        elif isinstance(p,potential.MiyamotoNagaiPotential):
            pot_type.append(5)
            pot_args.extend([p._amp,p._a,p._b])
        elif isinstance(p,potential.PowerSphericalPotential):
            pot_type.append(7)
            pot_args.extend([p._amp,p.alpha])
        elif isinstance(p,potential.HernquistPotential):
            pot_type.append(8)
            pot_args.extend([p._amp,p.a])
        elif isinstance(p,potential.NFWPotential):
            pot_type.append(9)
            pot_args.extend([p._amp,p.a])
        elif isinstance(p,potential.JaffePotential):
            pot_type.append(10)
            pot_args.extend([p._amp,p.a])
        elif isinstance(p,potential.DoubleExponentialDiskPotential):
            pot_type.append(11)
            pot_args.extend([p._amp,p._alpha,p._beta,p._kmaxFac,
                             p._nzeros,p._glorder])
            pot_args.extend([p._glx[ii] for ii in range(p._glorder)])
            pot_args.extend([p._glw[ii] for ii in range(p._glorder)])
            pot_args.extend([p._j0zeros[ii] for ii in range(p._nzeros+1)])
            pot_args.extend([p._dj0zeros[ii] for ii in range(p._nzeros+1)])
            pot_args.extend([p._j1zeros[ii] for ii in range(p._nzeros+1)])
            pot_args.extend([p._dj1zeros[ii] for ii in range(p._nzeros+1)])
            pot_args.extend([p._kp._amp,p._kp.alpha])
        elif isinstance(p,potential.FlattenedPowerPotential):
            pot_type.append(12)
            pot_args.extend([p._amp,p.alpha,p.q2,p.core2])
        elif isinstance(p,potential.interpRZPotential):
            pot_type.append(13)
            pot_args.extend([len(p._rgrid),len(p._zgrid)])
            if p._logR:
                pot_args.extend([p._logrgrid[ii] for ii in range(len(p._rgrid))])
            else:
                pot_args.extend([p._rgrid[ii] for ii in range(len(p._rgrid))])
            pot_args.extend([p._zgrid[ii] for ii in range(len(p._zgrid))])
            if potforactions or potfortorus:
                pot_args.extend([x for x in p._potGrid_splinecoeffs.flatten(order='C')])
            if not potforactions:
                pot_args.extend([x for x in p._rforceGrid_splinecoeffs.flatten(order='C')])
                pot_args.extend([x for x in p._zforceGrid_splinecoeffs.flatten(order='C')])
            pot_args.extend([p._amp,int(p._logR)])
        elif isinstance(p,potential.IsochronePotential):
            pot_type.append(14)
            pot_args.extend([p._amp,p.b])
        elif isinstance(p,potential.PowerSphericalPotentialwCutoff):
            pot_type.append(15)
            pot_args.extend([p._amp,p.alpha,p.rc])
        elif isinstance(p,potential.MN3ExponentialDiskPotential):
            # Three Miyamoto-Nagai disks
            npot+= 2
            pot_type.extend([5,5,5])
            pot_args.extend([p._amp*p._mn3[0]._amp,
                             p._mn3[0]._a,p._mn3[0]._b,
                             p._amp*p._mn3[1]._amp,
                             p._mn3[1]._a,p._mn3[1]._b,
                             p._amp*p._mn3[2]._amp,
                             p._mn3[2]._a,p._mn3[2]._b])
        elif isinstance(p,potential.KuzminKutuzovStaeckelPotential):
            pot_type.append(16)
            pot_args.extend([p._amp,p._ac,p._Delta])
        elif isinstance(p,potential.PlummerPotential):
            pot_type.append(17)
            pot_args.extend([p._amp,p._b])
        elif isinstance(p,potential.PseudoIsothermalPotential):
            pot_type.append(18)
            pot_args.extend([p._amp,p._a])
        elif isinstance(p,potential.KuzminDiskPotential):
            pot_type.append(19)
            pot_args.extend([p._amp,p._a])
        elif isinstance(p,potential.BurkertPotential):
            pot_type.append(20)
            pot_args.extend([p._amp,p.a])
        elif isinstance(p,potential.TwoPowerTriaxialPotential):
            if isinstance(p,potential.TriaxialHernquistPotential):
                pot_type.append(21)
            elif isinstance(p,potential.TriaxialNFWPotential):
                pot_type.append(22)
            elif isinstance(p,potential.TriaxialJaffePotential):
                pot_type.append(23)
            pot_args.extend([p._amp,p.a,p._b2,p._c2,int(p._aligned)])
            if not p._aligned:
                pot_args.extend(list(p._rot.flatten()))
            else:
                pot_args.extend(list(nu.eye(3).flatten())) # not actually used
            pot_args.append(p._glorder)
            pot_args.extend([p._glx[ii] for ii in range(p._glorder)])
            # this adds some common factors to the integration weights
<<<<<<< HEAD
            pot_args.extend([-p._glw[ii]*p._b*p._c/p.a**3.\
                                  /nu.sqrt(( 1.+(p._b2-1.)*p._glx[ii]**2.)
                                           *(1.+(p._c2-1.)*p._glx[ii]**2.))
                             for ii in range(p._glorder)])
            pot_args.extend([0.,0.,0.,0.,0.,0.])
=======
            pot_args.extend([-p._glw[ii]*p._b*p._c/p.a**(3.-2.*potforactions)\
                                 /nu.sqrt(( 1.+(p._b2-1.)*p._glx[ii]**2.)
                                          *(1.+(p._c2-1.)*p._glx[ii]**2.))
                             for ii in range(p._glorder)])
            pot_args.extend([0.,0.,0.,0.,0.,0.])
        elif isinstance(p,potential.SCFPotential):
            isNonAxi = p.isNonAxi
            pot_type.append(24)
            pot_args.extend([p._a, isNonAxi])
            pot_args.extend(p._Acos.shape)
            pot_args.extend(p._amp*p._Acos.flatten(order='C'))
            if isNonAxi:
                pot_args.extend(p._amp*p._Asin.flatten(order='C'))   
            pot_args.extend([-1., 0, 0, 0, 0, 0, 0])    
>>>>>>> b4149797
    pot_type= nu.array(pot_type,dtype=nu.int32,order='C')
    pot_args= nu.array(pot_args,dtype=nu.float64,order='C')
    return (npot,pot_type,pot_args)

def integrateFullOrbit_c(pot,yo,t,int_method,rtol=None,atol=None,dt=None):
    """
    NAME:
       integrateFullOrbit_c
    PURPOSE:
       C integrate an ode for a FullOrbit
    INPUT:
       pot - Potential or list of such instances
       yo - initial condition [q,p]
       t - set of times at which one wants the result
       int_method= 'leapfrog_c', 'rk4_c', 'rk6_c', 'symplec4_c'
       rtol, atol
       dt= (None) force integrator to use this stepsize (default is to automatically determine one))
    OUTPUT:
       (y,err)
       y : array, shape (len(y0), len(t))
       Array containing the value of y for each desired time in t, \
       with the initial value y0 in the first row.
       err: error message, if not zero: 1 means maximum step reduction happened for adaptive integrators
    HISTORY:
       2011-11-13 - Written - Bovy (IAS)
    """
    rtol, atol= _parse_tol(rtol,atol)
    npot, pot_type, pot_args= _parse_pot(pot)
    int_method_c= _parse_integrator(int_method)
    if dt is None: 
        dt= -9999.99

    #Set up result array
    result= nu.empty((len(t),6))
    err= ctypes.c_int(0)

    #Set up the C code
    ndarrayFlags= ('C_CONTIGUOUS','WRITEABLE')
    integrationFunc= _lib.integrateFullOrbit
    integrationFunc.argtypes= [ndpointer(dtype=nu.float64,flags=ndarrayFlags),
                               ctypes.c_int,                             
                               ndpointer(dtype=nu.float64,flags=ndarrayFlags),
                               ctypes.c_int,
                               ndpointer(dtype=nu.int32,flags=ndarrayFlags),
                               ndpointer(dtype=nu.float64,flags=ndarrayFlags),
                               ctypes.c_double,
                               ctypes.c_double,
                               ctypes.c_double,
                               ndpointer(dtype=nu.float64,flags=ndarrayFlags),
                               ctypes.POINTER(ctypes.c_int),
                               ctypes.c_int]

    #Array requirements, first store old order
    f_cont= [yo.flags['F_CONTIGUOUS'],
             t.flags['F_CONTIGUOUS']]
    yo= nu.require(yo,dtype=nu.float64,requirements=['C','W'])
    t= nu.require(t,dtype=nu.float64,requirements=['C','W'])
    result= nu.require(result,dtype=nu.float64,requirements=['C','W'])

    #Run the C code
    integrationFunc(yo,
                    ctypes.c_int(len(t)),
                    t,
                    ctypes.c_int(npot),
                    pot_type,
                    pot_args,
                    ctypes.c_double(dt),
                    ctypes.c_double(rtol),ctypes.c_double(atol),
                    result,
                    ctypes.byref(err),
                    ctypes.c_int(int_method_c))
    
    if int(err.value) == -10: #pragma: no cover
        raise KeyboardInterrupt("Orbit integration interrupted by CTRL-C (SIGINT)")

    #Reset input arrays
    if f_cont[0]: yo= nu.asfortranarray(yo)
    if f_cont[1]: t= nu.asfortranarray(t)

    return (result,err.value)

def integrateFullOrbit_dxdv_c(pot,yo,dyo,t,int_method,rtol=None,atol=None): #pragma: no cover because not included in v1, uncover when included
    """
    NAME:
       integrateFullOrbit_dxdv_c
    PURPOSE:
       C integrate an ode for a planarOrbit+phase space volume dxdv
    INPUT:
       pot - Potential or list of such instances
       yo - initial condition [q,p]
       dyo - initial condition [dq,dp]
       t - set of times at which one wants the result
       int_method= 'leapfrog_c', 'rk4_c', 'rk6_c', 'symplec4_c'
       rtol, atol
    OUTPUT:
       (y,err)
       y : array, shape (len(y0), len(t))
       Array containing the value of y for each desired time in t, \
       with the initial value y0 in the first row.
       err: error message if not zero, 1: maximum step reduction happened for adaptive integrators
    HISTORY:
       2011-11-13 - Written - Bovy (IAS)
    """
    rtol, atol= _parse_tol(rtol,atol)
    npot, pot_type, pot_args= _parse_pot(pot)
    int_method_c= _parse_integrator(int_method)
    yo= nu.concatenate((yo,dyo))

    #Set up result array
    result= nu.empty((len(t),12))
    err= ctypes.c_int(0)

    #Set up the C code
    ndarrayFlags= ('C_CONTIGUOUS','WRITEABLE')
    integrationFunc= _lib.integrateFullOrbit_dxdv
    integrationFunc.argtypes= [ndpointer(dtype=nu.float64,flags=ndarrayFlags),
                               ctypes.c_int,                             
                               ndpointer(dtype=nu.float64,flags=ndarrayFlags),
                               ctypes.c_int,
                               ndpointer(dtype=nu.int32,flags=ndarrayFlags),
                               ndpointer(dtype=nu.float64,flags=ndarrayFlags),
                               ctypes.c_double,
                               ctypes.c_double,
                               ndpointer(dtype=nu.float64,flags=ndarrayFlags),
                               ctypes.POINTER(ctypes.c_int),
                               ctypes.c_int]

    #Array requirements, first store old order
    f_cont= [yo.flags['F_CONTIGUOUS'],
             t.flags['F_CONTIGUOUS']]
    yo= nu.require(yo,dtype=nu.float64,requirements=['C','W'])
    t= nu.require(t,dtype=nu.float64,requirements=['C','W'])
    result= nu.require(result,dtype=nu.float64,requirements=['C','W'])

    #Run the C code
    integrationFunc(yo,
                    ctypes.c_int(len(t)),
                    t,
                    ctypes.c_int(npot),
                    pot_type,
                    pot_args,
                    ctypes.c_double(rtol),ctypes.c_double(atol),
                    result,
                    ctypes.byref(err),
                    ctypes.c_int(int_method_c))

    if int(err.value) == -10: #pragma: no cover
        raise KeyboardInterrupt("Orbit integration interrupted by CTRL-C (SIGINT)")

    #Reset input arrays
    if f_cont[0]: yo= nu.asfortranarray(yo)
    if f_cont[1]: t= nu.asfortranarray(t)

    return (result,err.value)<|MERGE_RESOLUTION|>--- conflicted
+++ resolved
@@ -139,16 +139,9 @@
             pot_args.append(p._glorder)
             pot_args.extend([p._glx[ii] for ii in range(p._glorder)])
             # this adds some common factors to the integration weights
-<<<<<<< HEAD
             pot_args.extend([-p._glw[ii]*p._b*p._c/p.a**3.\
                                   /nu.sqrt(( 1.+(p._b2-1.)*p._glx[ii]**2.)
                                            *(1.+(p._c2-1.)*p._glx[ii]**2.))
-                             for ii in range(p._glorder)])
-            pot_args.extend([0.,0.,0.,0.,0.,0.])
-=======
-            pot_args.extend([-p._glw[ii]*p._b*p._c/p.a**(3.-2.*potforactions)\
-                                 /nu.sqrt(( 1.+(p._b2-1.)*p._glx[ii]**2.)
-                                          *(1.+(p._c2-1.)*p._glx[ii]**2.))
                              for ii in range(p._glorder)])
             pot_args.extend([0.,0.,0.,0.,0.,0.])
         elif isinstance(p,potential.SCFPotential):
@@ -160,7 +153,6 @@
             if isNonAxi:
                 pot_args.extend(p._amp*p._Asin.flatten(order='C'))   
             pot_args.extend([-1., 0, 0, 0, 0, 0, 0])    
->>>>>>> b4149797
     pot_type= nu.array(pot_type,dtype=nu.int32,order='C')
     pot_args= nu.array(pot_args,dtype=nu.float64,order='C')
     return (npot,pot_type,pot_args)
