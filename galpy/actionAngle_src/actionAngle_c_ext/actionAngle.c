#include <stdlib.h>
#include <stdbool.h>
#include <galpy_potentials.h>
#include <actionAngle.h>
#include <cubic_bspline_2d_coeffs.h>
void parse_actionAngleArgs(int npot,
			   struct potentialArg * potentialArgs,
			   int * pot_type,
			   double * pot_args,
			   bool forTorus){
  int ii,jj,kk;
  int nR, nz;
  double * Rgrid, * zgrid, * potGrid_splinecoeffs;
  for (ii=0; ii < npot; ii++){
    if ( forTorus == true ) {
      potentialArgs->i2drforce= NULL;
      potentialArgs->accxrforce= NULL;
      potentialArgs->accyrforce= NULL;
      potentialArgs->i2dzforce= NULL;
      potentialArgs->accxzforce= NULL;
      potentialArgs->accyzforce= NULL;
    }
    switch ( *pot_type++ ) {
    case 0: //LogarithmicHaloPotential, 3 arguments
      potentialArgs->potentialEval= &LogarithmicHaloPotentialEval;
      potentialArgs->Rforce= &LogarithmicHaloPotentialRforce;
      potentialArgs->zforce= &LogarithmicHaloPotentialzforce;
      potentialArgs->nargs= 3;
      potentialArgs->i2d= NULL;
      potentialArgs->accx= NULL;
      potentialArgs->accy= NULL;
      break;
    case 5: //MiyamotoNagaiPotential, 3 arguments
      potentialArgs->potentialEval= &MiyamotoNagaiPotentialEval;
      potentialArgs->Rforce= &MiyamotoNagaiPotentialRforce;
      potentialArgs->zforce= &MiyamotoNagaiPotentialzforce;
      potentialArgs->nargs= 3;
      potentialArgs->i2d= NULL;
      potentialArgs->accx= NULL;
      potentialArgs->accy= NULL;
      break;
    case 7: //PowerSphericalPotential, 2 arguments
      potentialArgs->potentialEval= &PowerSphericalPotentialEval;
      potentialArgs->Rforce= &PowerSphericalPotentialRforce;
      potentialArgs->zforce= &PowerSphericalPotentialzforce;
      potentialArgs->nargs= 2;
      potentialArgs->i2d= NULL;
      potentialArgs->accx= NULL;
      potentialArgs->accy= NULL;
      break;
    case 8: //HernquistPotential, 2 arguments
      potentialArgs->potentialEval= &HernquistPotentialEval;
      potentialArgs->Rforce= &HernquistPotentialRforce;
      potentialArgs->zforce= &HernquistPotentialzforce;
      potentialArgs->nargs= 2;
      potentialArgs->i2d= NULL;
      potentialArgs->accx= NULL;
      potentialArgs->accy= NULL;
      break;
    case 9: //NFWPotential, 2 arguments
      potentialArgs->potentialEval= &NFWPotentialEval;
      potentialArgs->Rforce= &NFWPotentialRforce;
      potentialArgs->zforce= &NFWPotentialzforce;
      potentialArgs->nargs= 2;
      potentialArgs->i2d= NULL;
      potentialArgs->accx= NULL;
      potentialArgs->accy= NULL;
      break;
    case 10: //JaffePotential, 2 arguments
      potentialArgs->potentialEval= &JaffePotentialEval;
      potentialArgs->Rforce= &JaffePotentialRforce;
      potentialArgs->zforce= &JaffePotentialzforce;
      potentialArgs->nargs= 2;
      potentialArgs->i2d= NULL;
      potentialArgs->accx= NULL;
      potentialArgs->accy= NULL;
      break;
    case 11: //DoubleExponentialDiskPotential, XX arguments
      potentialArgs->potentialEval= &DoubleExponentialDiskPotentialEval;
      potentialArgs->Rforce= &DoubleExponentialDiskPotentialRforce;
      potentialArgs->zforce= &DoubleExponentialDiskPotentialzforce;
      //Look at pot_args to figure out the number of arguments
      potentialArgs->nargs= (int) (8 + 2 * *(pot_args+5) + 4 * ( *(pot_args+4) + 1));
      potentialArgs->i2d= NULL;
      potentialArgs->accx= NULL;
      potentialArgs->accy= NULL;
      break;
    case 12: //FlattenedPowerPotential, 4 arguments
      potentialArgs->potentialEval= &FlattenedPowerPotentialEval;
      potentialArgs->Rforce= &FlattenedPowerPotentialRforce;
      potentialArgs->zforce= &FlattenedPowerPotentialzforce;
      potentialArgs->nargs= 4;
      potentialArgs->i2d= NULL;
      potentialArgs->accx= NULL;
      potentialArgs->accy= NULL;
      break;     
    case 13: //interpRZPotential, XX arguments
      //Grab the grids and the coefficients
      nR= (int) *pot_args++;
      nz= (int) *pot_args++;
      Rgrid= (double *) malloc ( nR * sizeof ( double ) );
      zgrid= (double *) malloc ( nz * sizeof ( double ) );
      potGrid_splinecoeffs= (double *) malloc ( nR * nz * sizeof ( double ) );
      for (kk=0; kk < nR; kk++)
	*(Rgrid+kk)= *pot_args++;
      for (kk=0; kk < nz; kk++)
	*(zgrid+kk)= *pot_args++;
      for (kk=0; kk < nR; kk++)
	put_row(potGrid_splinecoeffs,kk,pot_args+kk*nz,nz);
      pot_args+= nR*nz;
      potentialArgs->i2d= interp_2d_alloc(nR,nz);
      interp_2d_init(potentialArgs->i2d,Rgrid,zgrid,potGrid_splinecoeffs,
		     INTERP_2D_LINEAR); //latter bc we already calculated the coeffs
      potentialArgs->accx= gsl_interp_accel_alloc ();
      potentialArgs->accy= gsl_interp_accel_alloc ();
      potentialArgs->potentialEval= &interpRZPotentialEval;
      if ( forTorus == true ) {
	for (kk=0; kk < nR; kk++)
	  put_row(potGrid_splinecoeffs,kk,pot_args+kk*nz,nz); 
	pot_args+= nR*nz;
	potentialArgs->i2drforce= interp_2d_alloc(nR,nz);
	interp_2d_init(potentialArgs->i2drforce,Rgrid,zgrid,potGrid_splinecoeffs,
		       INTERP_2D_LINEAR); //latter bc we already calculated the coeffs
	potentialArgs->accxrforce= gsl_interp_accel_alloc ();
	potentialArgs->accyrforce= gsl_interp_accel_alloc ();
	for (kk=0; kk < nR; kk++)
	  put_row(potGrid_splinecoeffs,kk,pot_args+kk*nz,nz); 
	pot_args+= nR*nz;    
	potentialArgs->i2dzforce= interp_2d_alloc(nR,nz);
	interp_2d_init(potentialArgs->i2dzforce,Rgrid,zgrid,potGrid_splinecoeffs,
		       INTERP_2D_LINEAR); //latter bc we already calculated the coeffs
	potentialArgs->accxzforce= gsl_interp_accel_alloc ();
	potentialArgs->accyzforce= gsl_interp_accel_alloc ();
	potentialArgs->Rforce= &interpRZPotentialRforce;
	potentialArgs->zforce= &interpRZPotentialzforce;
      }
      potentialArgs->nargs= 2;
      //clean up
      free(Rgrid);
      free(zgrid);
      free(potGrid_splinecoeffs);
      break;
    case 14: //IsochronePotential, 2 arguments
      potentialArgs->potentialEval= &IsochronePotentialEval;
      potentialArgs->Rforce= &IsochronePotentialRforce;
      potentialArgs->zforce= &IsochronePotentialzforce;
      potentialArgs->nargs= 2;
      potentialArgs->i2d= NULL;
      potentialArgs->accx= NULL;
      potentialArgs->accy= NULL;
      break;     
    case 15: //PowerSphericalPotentialwCutoff, 3 arguments
      potentialArgs->potentialEval= &PowerSphericalPotentialwCutoffEval;
      potentialArgs->Rforce= &PowerSphericalPotentialwCutoffRforce;
      potentialArgs->zforce= &PowerSphericalPotentialwCutoffzforce;
      potentialArgs->nargs= 3;
      potentialArgs->i2d= NULL;
      potentialArgs->accx= NULL;
      potentialArgs->accy= NULL;
      break;
    case 16: //KuzminKutuzovStaeckelPotential, 3 arguments
      potentialArgs->potentialEval= &KuzminKutuzovStaeckelPotentialEval;
      potentialArgs->Rforce= &KuzminKutuzovStaeckelPotentialRforce;
      potentialArgs->zforce= &KuzminKutuzovStaeckelPotentialzforce;
      potentialArgs->nargs= 3;
      potentialArgs->i2d= NULL;
      potentialArgs->accx= NULL;
      potentialArgs->accy= NULL;
      break;
    case 17: //PlummerPotential, 2 arguments
      potentialArgs->potentialEval= &PlummerPotentialEval;
      potentialArgs->Rforce= &PlummerPotentialRforce;
      potentialArgs->zforce= &PlummerPotentialzforce;
      potentialArgs->nargs= 2;
      potentialArgs->i2d= NULL;
      potentialArgs->accx= NULL;
      potentialArgs->accy= NULL;
      break;
    case 18: //PseudoIsothermalPotential, 2 arguments
      potentialArgs->potentialEval= &PseudoIsothermalPotentialEval;
      potentialArgs->Rforce= &PseudoIsothermalPotentialRforce;
      potentialArgs->zforce= &PseudoIsothermalPotentialzforce;
      potentialArgs->nargs= 2;
      potentialArgs->i2d= NULL;
      potentialArgs->accx= NULL;
      potentialArgs->accy= NULL;
      break;
    case 19: //KuzminDiskPotential, 2 arguments
      potentialArgs->potentialEval= &KuzminDiskPotentialEval;
      potentialArgs->Rforce= &KuzminDiskPotentialRforce;
      potentialArgs->zforce= &KuzminDiskPotentialzforce;
      potentialArgs->nargs= 2;
      potentialArgs->i2d= NULL;
      potentialArgs->accx= NULL;
      potentialArgs->accy= NULL;
      break;
    case 20: //BurkertPotential, 2 arguments
      potentialArgs->potentialEval= &BurkertPotentialEval;
      potentialArgs->Rforce= &BurkertPotentialRforce;
      potentialArgs->zforce= &BurkertPotentialzforce;
      potentialArgs->nargs= 2;
      potentialArgs->i2d= NULL;
      potentialArgs->accx= NULL;
      potentialArgs->accy= NULL;
      break;
    case 21: //TriaxialHernquistPotential, lots of arguments
      potentialArgs->potentialEval= &TriaxialHernquistPotentialEval;
<<<<<<< HEAD
      potentialArgs->Rforce= &TriaxialHernquistPotentialRforce;
      potentialArgs->zforce= &TriaxialHernquistPotentialzforce;
=======
>>>>>>> b4149797
      potentialArgs->nargs= (int) (21 + 2 * *(pot_args+14));
      potentialArgs->i2d= NULL;
      potentialArgs->accx= NULL;
      potentialArgs->accy= NULL;
      break;
    case 22: //TriaxialNFWPotential, lots of arguments
      potentialArgs->potentialEval= &TriaxialNFWPotentialEval;
<<<<<<< HEAD
      potentialArgs->Rforce= &TriaxialNFWPotentialRforce;
      potentialArgs->zforce= &TriaxialNFWPotentialzforce;
=======
>>>>>>> b4149797
      potentialArgs->nargs= (int) (21 + 2 * *(pot_args+14));
      potentialArgs->i2d= NULL;
      potentialArgs->accx= NULL;
      potentialArgs->accy= NULL;
      break;
    case 23: //TriaxialJaffePotential, lots of arguments
      potentialArgs->potentialEval= &TriaxialJaffePotentialEval;
<<<<<<< HEAD
      potentialArgs->Rforce= &TriaxialJaffePotentialRforce;
      potentialArgs->zforce= &TriaxialJaffePotentialzforce;
=======
>>>>>>> b4149797
      potentialArgs->nargs= (int) (21 + 2 * *(pot_args+14));
      potentialArgs->i2d= NULL;
      potentialArgs->accx= NULL;
      potentialArgs->accy= NULL;
      break;
<<<<<<< HEAD
=======
    case 24: //SCFPotential, many arguments
      potentialArgs->potentialEval= &SCFPotentialEval;
      potentialArgs->nargs= (int) (5 + (1 + *(pot_args + 1)) * *(pot_args+2) * *(pot_args+3)* *(pot_args+4));
      potentialArgs->i2d= NULL;
      potentialArgs->accx= NULL;
      potentialArgs->accy= NULL;
      break;
>>>>>>> b4149797
    }
    potentialArgs->args= (double *) malloc( potentialArgs->nargs * sizeof(double));
    for (jj=0; jj < potentialArgs->nargs; jj++){
      *(potentialArgs->args)= *pot_args++;
      potentialArgs->args++;
    }
    potentialArgs->args-= potentialArgs->nargs;
    potentialArgs++;
  }
  potentialArgs-= npot;
}<|MERGE_RESOLUTION|>--- conflicted
+++ resolved
@@ -205,11 +205,8 @@
       break;
     case 21: //TriaxialHernquistPotential, lots of arguments
       potentialArgs->potentialEval= &TriaxialHernquistPotentialEval;
-<<<<<<< HEAD
       potentialArgs->Rforce= &TriaxialHernquistPotentialRforce;
       potentialArgs->zforce= &TriaxialHernquistPotentialzforce;
-=======
->>>>>>> b4149797
       potentialArgs->nargs= (int) (21 + 2 * *(pot_args+14));
       potentialArgs->i2d= NULL;
       potentialArgs->accx= NULL;
@@ -217,11 +214,8 @@
       break;
     case 22: //TriaxialNFWPotential, lots of arguments
       potentialArgs->potentialEval= &TriaxialNFWPotentialEval;
-<<<<<<< HEAD
       potentialArgs->Rforce= &TriaxialNFWPotentialRforce;
       potentialArgs->zforce= &TriaxialNFWPotentialzforce;
-=======
->>>>>>> b4149797
       potentialArgs->nargs= (int) (21 + 2 * *(pot_args+14));
       potentialArgs->i2d= NULL;
       potentialArgs->accx= NULL;
@@ -229,18 +223,13 @@
       break;
     case 23: //TriaxialJaffePotential, lots of arguments
       potentialArgs->potentialEval= &TriaxialJaffePotentialEval;
-<<<<<<< HEAD
       potentialArgs->Rforce= &TriaxialJaffePotentialRforce;
       potentialArgs->zforce= &TriaxialJaffePotentialzforce;
-=======
->>>>>>> b4149797
       potentialArgs->nargs= (int) (21 + 2 * *(pot_args+14));
       potentialArgs->i2d= NULL;
       potentialArgs->accx= NULL;
       potentialArgs->accy= NULL;
       break;
-<<<<<<< HEAD
-=======
     case 24: //SCFPotential, many arguments
       potentialArgs->potentialEval= &SCFPotentialEval;
       potentialArgs->nargs= (int) (5 + (1 + *(pot_args + 1)) * *(pot_args+2) * *(pot_args+3)* *(pot_args+4));
@@ -248,7 +237,6 @@
       potentialArgs->accx= NULL;
       potentialArgs->accy= NULL;
       break;
->>>>>>> b4149797
     }
     potentialArgs->args= (double *) malloc( potentialArgs->nargs * sizeof(double));
     for (jj=0; jj < potentialArgs->nargs; jj++){
