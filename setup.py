--- conflicted
+++ resolved
@@ -194,11 +194,7 @@
     interppotential_c_incl= False
 
 setup(name='galpy',
-<<<<<<< HEAD
-      version='1.0',
-=======
       version='1.1.alpha',
->>>>>>> 24ba7646
       description='Galactic Dynamics in python',
       author='Jo Bovy',
       author_email='bovy@ias.edu',
